--- conflicted
+++ resolved
@@ -1256,12 +1256,8 @@
 
     await cleanUp();
     if (shouldEmit) {
-<<<<<<< HEAD
-      onCallHangup.add(this);
+      onCallHangupNotifierForGroupCalls.add(this);
       await voip.disposeSFrame(callId);
-=======
-      onCallHangupNotifierForGroupCalls.add(this);
->>>>>>> 4f8fce34
       await voip.delegate.handleCallEnded(this);
       fireCallEvent(CallEvent.kHangup);
       if ((party == CallParty.kRemote && missedCall)) {

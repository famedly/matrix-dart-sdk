--- conflicted
+++ resolved
@@ -648,7 +648,7 @@
       Logs().v('[VOIP] Invalid room id [$roomId].');
       return null;
     }
-<<<<<<< HEAD
+
     final groupCallId = genCallID();
 
     final Timeline timeline = await room.getTimeline(
@@ -660,13 +660,9 @@
       },
     );
 
-    final groupCall = GroupCall(
-      groupCallId: groupCallId,
-=======
     final groupId = genCallID();
     final groupCall = await GroupCall(
       groupCallId: groupId,
->>>>>>> af9006a2
       client: client,
       voip: this,
       room: room,

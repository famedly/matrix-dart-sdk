--- conflicted
+++ resolved
@@ -89,13 +89,9 @@
   Future<CachedProfileInformation?> getUserProfile(String userId);
 
   Future<void> storeUserProfile(
-<<<<<<< HEAD
-      String userId, CachedProfileInformation profile);
-=======
     String userId,
     CachedProfileInformation profile,
   );
->>>>>>> f3e249da
 
   Future<void> markUserProfileAsOutdated(String userId);
 
@@ -350,7 +346,6 @@
 
   Future<CachedPresence?> getPresence(String userId);
 
-<<<<<<< HEAD
   Future<GetSpaceHierarchyResponse?> getSpaceHierarchy(String spaceId);
 
   Future<void> storeSpaceHierarchy(
@@ -358,8 +353,6 @@
 
   Future<void> removeSpaceHierarchy(String spaceId);
 
-=======
->>>>>>> f3e249da
   Future<void> storeWellKnown(DiscoveryInformation? discoveryInformation);
 
   Future<DiscoveryInformation?> getWellKnown();

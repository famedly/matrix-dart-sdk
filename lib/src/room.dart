--- conflicted
+++ resolved
@@ -1552,7 +1552,6 @@
       }
     }
 
-<<<<<<< HEAD
     timeline = Timeline(
         room: this,
         chunk: chunk,
@@ -1561,17 +1560,6 @@
         onInsert: onInsert,
         onNewEvent: onNewEvent,
         onUpdate: onUpdate);
-=======
-    final timeline = Timeline(
-      room: this,
-      chunk: chunk,
-      onChange: onChange,
-      onRemove: onRemove,
-      onInsert: onInsert,
-      onNewEvent: onNewEvent,
-      onUpdate: onUpdate,
-    );
->>>>>>> f3e249da
 
     // Fetch all users from database we have got here.
     if (eventContextId == null) {

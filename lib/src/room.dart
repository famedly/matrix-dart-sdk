/*
 *   Famedly Matrix SDK
 *   Copyright (C) 2019, 2020, 2021 Famedly GmbH
 *
 *   This program is free software: you can redistribute it and/or modify
 *   it under the terms of the GNU Affero General Public License as
 *   published by the Free Software Foundation, either version 3 of the
 *   License, or (at your option) any later version.
 *
 *   This program is distributed in the hope that it will be useful,
 *   but WITHOUT ANY WARRANTY; without even the implied warranty of
 *   MERCHANTABILITY or FITNESS FOR A PARTICULAR PURPOSE. See the
 *   GNU Affero General Public License for more details.
 *
 *   You should have received a copy of the GNU Affero General Public License
 *   along with this program.  If not, see <https://www.gnu.org/licenses/>.
 */

import 'dart:async';
import 'dart:convert';
import 'dart:math';

import 'package:async/async.dart';
import 'package:collection/collection.dart';
import 'package:html_unescape/html_unescape.dart';

import 'package:matrix/matrix.dart';
import 'package:matrix/src/models/timeline_chunk.dart';
import 'package:matrix/src/utils/cached_stream_controller.dart';
import 'package:matrix/src/utils/file_send_request_credentials.dart';
import 'package:matrix/src/utils/markdown.dart';
import 'package:matrix/src/utils/marked_unread.dart';
import 'package:matrix/src/utils/space_child.dart';

/// max PDU size for server to accept the event with some buffer incase the server adds unsigned data f.ex age
/// https://spec.matrix.org/v1.9/client-server-api/#size-limits
const int maxPDUSize = 60000;

const String messageSendingStatusKey =
    'com.famedly.famedlysdk.message_sending_status';

const String fileSendingStatusKey =
    'com.famedly.famedlysdk.file_sending_status';

/// Represents a Matrix room.
class Room {
  /// The full qualified Matrix ID for the room in the format '!localid:server.abc'.
  final String id;

  /// Membership status of the user for this room.
  Membership membership;

  /// The count of unread notifications.
  int notificationCount;

  /// The count of highlighted notifications.
  int highlightCount;

  /// A token that can be supplied to the from parameter of the rooms/{roomId}/messages endpoint.
  String? prev_batch;

  RoomSummary summary;

  /// The room states are a key value store of the key (`type`,`state_key`) => State(event).
  /// In a lot of cases the `state_key` might be an empty string. You **should** use the
  /// methods `getState()` and `setState()` to interact with the room states.
  Map<String, Map<String, StrippedStateEvent>> states = {};

  /// Key-Value store for ephemerals.
  Map<String, BasicRoomEvent> ephemerals = {};

  /// Key-Value store for private account data only visible for this user.
  Map<String, BasicRoomEvent> roomAccountData = {};

  final _sendingQueue = <Completer>[];

  Timer? _clearTypingIndicatorTimer;

  Map<String, dynamic> toJson() => {
        'id': id,
        'membership': membership.toString().split('.').last,
        'highlight_count': highlightCount,
        'notification_count': notificationCount,
        'prev_batch': prev_batch,
        'summary': summary.toJson(),
        'last_event': lastEvent?.toJson(),
      };

  factory Room.fromJson(Map<String, dynamic> json, Client client) {
    final room = Room(
      client: client,
      id: json['id'],
      membership: Membership.values.singleWhere(
        (m) => m.toString() == 'Membership.${json['membership']}',
        orElse: () => Membership.join,
      ),
      notificationCount: json['notification_count'],
      highlightCount: json['highlight_count'],
      prev_batch: json['prev_batch'],
      summary: RoomSummary.fromJson(Map<String, dynamic>.from(json['summary'])),
    );
    if (json['last_event'] != null) {
      room.lastEvent = Event.fromJson(json['last_event'], room);
    }
    return room;
  }

  /// Flag if the room is partial, meaning not all state events have been loaded yet
  bool partial = true;

  /// Post-loads the room.
  /// This load all the missing state events for the room from the database
  /// If the room has already been loaded, this does nothing.
  Future<void> postLoad() async {
    if (!partial) {
      return;
    }
    final allStates =
        await client.database?.getUnimportantRoomEventStatesForRoom(
      client.importantStateEvents.toList(),
      this,
    );

    if (allStates != null) {
      for (final state in allStates) {
        setState(state);
      }
    }
    partial = false;
  }

  /// Returns the [Event] for the given [typeKey] and optional [stateKey].
  /// If no [stateKey] is provided, it defaults to an empty string.
  /// This returns either a `StrippedStateEvent` for rooms with membership
  /// "invite" or a `User`/`Event`. If you need additional information like
  /// the Event ID or originServerTs you need to do a type check like:
  /// ```dart
  /// if (state is Event) { /*...*/ }
  /// ```
  StrippedStateEvent? getState(String typeKey, [String stateKey = '']) =>
      states[typeKey]?[stateKey];

  /// Adds the [state] to this room and overwrites a state with the same
  /// typeKey/stateKey key pair if there is one.
  void setState(StrippedStateEvent state) {
    // Ignore other non-state events
    final stateKey = state.stateKey;

    // For non invite rooms this is usually an Event and we should validate
    // the room ID:
    if (state is Event) {
      final roomId = state.roomId;
      if (roomId != id) {
        Logs().wtf('Tried to set state event for wrong room!');
        assert(roomId == id);
        return;
      }
    }

    if (stateKey == null) {
      Logs().w(
        'Tried to set a non state event with type "${state.type}" as state event for a room',
      );
      assert(stateKey != null);
      return;
    }

    (states[state.type] ??= {})[stateKey] = state;

    client.onRoomState.add((roomId: id, state: state));
  }

  /// ID of the fully read marker event.
  String get fullyRead =>
      roomAccountData['m.fully_read']?.content.tryGet<String>('event_id') ?? '';

  /// If something changes, this callback will be triggered. Will return the
  /// room id.
  @Deprecated('Use `client.onSync` instead and filter for this room ID')
  final CachedStreamController<String> onUpdate = CachedStreamController();

  /// If there is a new session key received, this will be triggered with
  /// the session ID.
  final CachedStreamController<String> onSessionKeyReceived =
      CachedStreamController();

  /// The name of the room if set by a participant.
  String get name {
    final n = getState(EventTypes.RoomName)?.content['name'];
    return (n is String) ? n : '';
  }

  /// The pinned events for this room. If there are none this returns an empty
  /// list.
  List<String> get pinnedEventIds {
    final pinned = getState(EventTypes.RoomPinnedEvents)?.content['pinned'];
    return pinned is Iterable ? pinned.map((e) => e.toString()).toList() : [];
  }

  /// Returns the heroes as `User` objects.
  /// This is very useful if you want to make sure that all users are loaded
  /// from the database, that you need to correctly calculate the displayname
  /// and the avatar of the room.
  Future<List<User>> loadHeroUsers() async {
    // For invite rooms request own user and invitor.
    if (membership == Membership.invite) {
      final ownUser = await requestUser(client.userID!, requestProfile: false);
      if (ownUser != null) await requestUser(ownUser.senderId);
    }

    var heroes = summary.mHeroes;
    if (heroes == null) {
      final directChatMatrixID = this.directChatMatrixID;
      if (directChatMatrixID != null) {
        heroes = [directChatMatrixID];
      }
    }

    if (heroes == null) return [];

    return await Future.wait(
      heroes.map(
        (hero) async =>
            (await requestUser(
              hero,
              ignoreErrors: true,
            )) ??
            User(hero, room: this),
      ),
    );
  }

  /// Returns a localized displayname for this server. If the room is a groupchat
  /// without a name, then it will return the localized version of 'Group with Alice' instead
  /// of just 'Alice' to make it different to a direct chat.
  /// Empty chats will become the localized version of 'Empty Chat'.
  /// Please note, that necessary room members are lazy loaded. To be sure
  /// that you have the room members, call and await `Room.loadHeroUsers()`
  /// before.
  /// This method requires a localization class which implements [MatrixLocalizations]
  String getLocalizedDisplayname([
    MatrixLocalizations i18n = const MatrixDefaultLocalizations(),
  ]) {
    if (name.isNotEmpty) return name;

    final canonicalAlias = this.canonicalAlias.localpart;
    if (canonicalAlias != null && canonicalAlias.isNotEmpty) {
      return canonicalAlias;
    }

    final directChatMatrixID = this.directChatMatrixID;
    final heroes = summary.mHeroes ??
        (directChatMatrixID == null ? [] : [directChatMatrixID]);
    if (heroes.isNotEmpty) {
      final result = heroes
          .where(
            // removing oneself from the hero list
            (hero) => hero.isNotEmpty && hero != client.userID,
          )
          .map(
            (hero) => unsafeGetUserFromMemoryOrFallback(hero)
                .calcDisplayname(i18n: i18n),
          )
          .join(', ');
      if (isAbandonedDMRoom) {
        return i18n.wasDirectChatDisplayName(result);
      }

      return isDirectChat ? result : i18n.groupWith(result);
    }
    if (membership == Membership.invite) {
      final ownMember = unsafeGetUserFromMemoryOrFallback(client.userID!);

      if (ownMember.senderId != ownMember.stateKey) {
        return i18n.invitedBy(
          unsafeGetUserFromMemoryOrFallback(ownMember.senderId)
              .calcDisplayname(i18n: i18n),
        );
      }
    }
    if (membership == Membership.leave) {
      if (directChatMatrixID != null) {
        return i18n.wasDirectChatDisplayName(
          unsafeGetUserFromMemoryOrFallback(directChatMatrixID)
              .calcDisplayname(i18n: i18n),
        );
      }
    }
    return i18n.emptyChat;
  }

  /// The topic of the room if set by a participant.
  String get topic {
    final t = getState(EventTypes.RoomTopic)?.content['topic'];
    return t is String ? t : '';
  }

  /// The avatar of the room if set by a participant.
  /// Please note, that necessary room members are lazy loaded. To be sure
  /// that you have the room members, call and await `Room.loadHeroUsers()`
  /// before.
  Uri? get avatar {
    // Check content of `m.room.avatar`
    final avatarUrl =
        getState(EventTypes.RoomAvatar)?.content.tryGet<String>('url');
    if (avatarUrl != null) {
      return Uri.tryParse(avatarUrl);
    }

    // Room has no avatar and is not a direct chat
    final directChatMatrixID = this.directChatMatrixID;
    if (directChatMatrixID != null) {
      return unsafeGetUserFromMemoryOrFallback(directChatMatrixID).avatarUrl;
    }

    return null;
  }

  /// The address in the format: #roomname:homeserver.org.
  String get canonicalAlias {
    final alias = getState(EventTypes.RoomCanonicalAlias)?.content['alias'];
    return (alias is String) ? alias : '';
  }

  /// Sets the canonical alias. If the [canonicalAlias] is not yet an alias of
  /// this room, it will create one.
  Future<void> setCanonicalAlias(String canonicalAlias) async {
    final aliases = await client.getLocalAliases(id);
    if (!aliases.contains(canonicalAlias)) {
      await client.setRoomAlias(canonicalAlias, id);
    }
    await client.setRoomStateWithKey(id, EventTypes.RoomCanonicalAlias, '', {
      'alias': canonicalAlias,
    });
  }

  String? _cachedDirectChatMatrixId;

  /// If this room is a direct chat, this is the matrix ID of the user.
  /// Returns null otherwise.
  String? get directChatMatrixID {
    // Calculating the directChatMatrixId can be expensive. We cache it and
    // validate the cache instead every time.
    final cache = _cachedDirectChatMatrixId;
    if (cache != null) {
      final roomIds = client.directChats[cache];
      if (roomIds is List && roomIds.contains(id)) {
        return cache;
      }
    }

    if (membership == Membership.invite) {
      final userID = client.userID;
      if (userID == null) return null;
      final invitation = getState(EventTypes.RoomMember, userID);
      if (invitation != null && invitation.content['is_direct'] == true) {
        return _cachedDirectChatMatrixId = invitation.senderId;
      }
    }

    final mxId = client.directChats.entries
        .firstWhereOrNull((MapEntry<String, dynamic> e) {
      final roomIds = e.value;
      return roomIds is List<dynamic> && roomIds.contains(id);
    })?.key;
    if (mxId?.isValidMatrixId == true) return _cachedDirectChatMatrixId = mxId;
    return _cachedDirectChatMatrixId = null;
  }

  /// Wheither this is a direct chat or not
  bool get isDirectChat => directChatMatrixID != null;

  Event? lastEvent;

  void setEphemeral(BasicRoomEvent ephemeral) {
    ephemerals[ephemeral.type] = ephemeral;
    if (ephemeral.type == 'm.typing') {
      _clearTypingIndicatorTimer?.cancel();
      _clearTypingIndicatorTimer = Timer(client.typingIndicatorTimeout, () {
        ephemerals.remove('m.typing');
      });
    }
  }

  /// Returns a list of all current typing users.
  List<User> get typingUsers {
    final typingMxid = ephemerals['m.typing']?.content['user_ids'];
    return (typingMxid is List)
        ? typingMxid
            .cast<String>()
            .map(unsafeGetUserFromMemoryOrFallback)
            .toList()
        : [];
  }

  /// Your current client instance.
  final Client client;

  Room({
    required this.id,
    this.membership = Membership.join,
    this.notificationCount = 0,
    this.highlightCount = 0,
    this.prev_batch,
    required this.client,
    Map<String, BasicRoomEvent>? roomAccountData,
    RoomSummary? summary,
    this.lastEvent,
  })  : roomAccountData = roomAccountData ?? <String, BasicRoomEvent>{},
        summary = summary ??
            RoomSummary.fromJson({
              'm.joined_member_count': 0,
              'm.invited_member_count': 0,
              'm.heroes': [],
            });

  /// The default count of how much events should be requested when requesting the
  /// history of this room.
  static const int defaultHistoryCount = 30;

  /// Checks if this is an abandoned DM room where the other participant has
  /// left the room. This is false when there are still other users in the room
  /// or the room is not marked as a DM room.
  bool get isAbandonedDMRoom {
    final directChatMatrixID = this.directChatMatrixID;

    if (directChatMatrixID == null) return false;
    final dmPartnerMembership =
        unsafeGetUserFromMemoryOrFallback(directChatMatrixID).membership;
    return dmPartnerMembership == Membership.leave &&
        summary.mJoinedMemberCount == 1 &&
        summary.mInvitedMemberCount == 0;
  }

  /// Calculates the displayname. First checks if there is a name, then checks for a canonical alias and
  /// then generates a name from the heroes.
  @Deprecated('Use `getLocalizedDisplayname()` instead')
  String get displayname => getLocalizedDisplayname();

  /// When the last message received.
  DateTime get timeCreated => lastEvent?.originServerTs ?? DateTime.now();

  /// Call the Matrix API to change the name of this room. Returns the event ID of the
  /// new m.room.name event.
  Future<String> setName(String newName) => client.setRoomStateWithKey(
        id,
        EventTypes.RoomName,
        '',
        {'name': newName},
      );

  /// Call the Matrix API to change the topic of this room.
  Future<String> setDescription(String newName) => client.setRoomStateWithKey(
        id,
        EventTypes.RoomTopic,
        '',
        {'topic': newName},
      );

  /// Add a tag to the room.
  Future<void> addTag(String tag, {double? order}) => client.setRoomTag(
        client.userID!,
        id,
        tag,
        Tag(
          order: order,
        ),
      );

  /// Removes a tag from the room.
  Future<void> removeTag(String tag) => client.deleteRoomTag(
        client.userID!,
        id,
        tag,
      );

  // Tag is part of client-to-server-API, so it uses strict parsing.
  // For roomAccountData, permissive parsing is more suitable,
  // so it is implemented here.
  static Tag _tryTagFromJson(Object o) {
    if (o is Map<String, dynamic>) {
      return Tag(
        order: o.tryGet<num>('order', TryGet.silent)?.toDouble(),
        additionalProperties: Map.from(o)..remove('order'),
      );
    }
    return Tag();
  }

  /// Returns all tags for this room.
  Map<String, Tag> get tags {
    final tags = roomAccountData['m.tag']?.content['tags'];

    if (tags is Map) {
      final parsedTags =
          tags.map((k, v) => MapEntry<String, Tag>(k, _tryTagFromJson(v)));
      parsedTags.removeWhere((k, v) => !TagType.isValid(k));
      return parsedTags;
    }

    return {};
  }

  bool get markedUnread {
    return MarkedUnread.fromJson(
      roomAccountData[EventType.markedUnread]?.content ??
          roomAccountData[EventType.oldMarkedUnread]?.content ??
          {},
    ).unread;
  }

  /// Checks if the last event has a read marker of the user.
  /// Warning: This compares the origin server timestamp which might not map
  /// to the real sort order of the timeline.
  bool get hasNewMessages {
    final lastEvent = this.lastEvent;

    // There is no known event or the last event is only a state fallback event,
    // we assume there is no new messages.
    if (lastEvent == null ||
        !client.roomPreviewLastEvents.contains(lastEvent.type)) return false;

    // Read marker is on the last event so no new messages.
    if (lastEvent.receipts
        .any((receipt) => receipt.user.senderId == client.userID!)) {
      return false;
    }

    // If the last event is sent, we mark the room as read.
    if (lastEvent.senderId == client.userID) return false;

    // Get the timestamp of read marker and compare
    final readAtMilliseconds = receiptState.global.latestOwnReceipt?.ts ?? 0;
    return readAtMilliseconds < lastEvent.originServerTs.millisecondsSinceEpoch;
  }

  LatestReceiptState get receiptState => LatestReceiptState.fromJson(
        roomAccountData[LatestReceiptState.eventType]?.content ??
            <String, dynamic>{},
      );

  /// Returns true if this room is unread. To check if there are new messages
  /// in muted rooms, use [hasNewMessages].
  bool get isUnread => notificationCount > 0 || markedUnread;

  /// Returns true if this room is to be marked as unread. This extends
  /// [isUnread] to rooms with [Membership.invite].
  bool get isUnreadOrInvited => isUnread || membership == Membership.invite;

  @Deprecated('Use waitForRoomInSync() instead')
  Future<SyncUpdate> get waitForSync => waitForRoomInSync();

  /// Wait for the room to appear in join, leave or invited section of the
  /// sync.
  Future<SyncUpdate> waitForRoomInSync() async {
    return await client.waitForRoomInSync(id);
  }

  /// Sets an unread flag manually for this room. This changes the local account
  /// data model before syncing it to make sure
  /// this works if there is no connection to the homeserver. This does **not**
  /// set a read marker!
  Future<void> markUnread(bool unread) async {
    final content = MarkedUnread(unread).toJson();
    await _handleFakeSync(
      SyncUpdate(
        nextBatch: '',
        rooms: RoomsUpdate(
          join: {
            id: JoinedRoomUpdate(
              accountData: [
                BasicRoomEvent(
                  content: content,
                  roomId: id,
                  type: EventType.markedUnread,
                ),
              ],
            ),
          },
        ),
      ),
    );
    await client.setAccountDataPerRoom(
      client.userID!,
      id,
      EventType.markedUnread,
      content,
    );
  }

  /// Returns true if this room has a m.favourite tag.
  bool get isFavourite => tags[TagType.favourite] != null;

  /// Sets the m.favourite tag for this room.
  Future<void> setFavourite(bool favourite) =>
      favourite ? addTag(TagType.favourite) : removeTag(TagType.favourite);

  /// Call the Matrix API to change the pinned events of this room.
  Future<String> setPinnedEvents(List<String> pinnedEventIds) =>
      client.setRoomStateWithKey(
        id,
        EventTypes.RoomPinnedEvents,
        '',
        {'pinned': pinnedEventIds},
      );

  /// returns the resolved mxid for a mention string, or null if none found
  String? getMention(String mention) => getParticipants()
      .firstWhereOrNull((u) => u.mentionFragments.contains(mention))
      ?.id;

  /// Sends a normal text message to this room. Returns the event ID generated
  /// by the server for this message.
  Future<String?> sendTextEvent(
    String message, {
    String? txid,
    Event? inReplyTo,
    String? editEventId,
    bool parseMarkdown = true,
    bool parseCommands = true,
    String msgtype = MessageTypes.Text,
    String? threadRootEventId,
    String? threadLastEventId,
  }) {
    if (parseCommands) {
      return client.parseAndRunCommand(
        this,
        message,
        inReplyTo: inReplyTo,
        editEventId: editEventId,
        txid: txid,
        threadRootEventId: threadRootEventId,
        threadLastEventId: threadLastEventId,
      );
    }
    final event = <String, dynamic>{
      'msgtype': msgtype,
      'body': message,
    };
    if (parseMarkdown) {
      final html = markdown(
        event['body'],
        getEmotePacks: () => getImagePacksFlat(ImagePackUsage.emoticon),
        getMention: getMention,
      );
      // if the decoded html is the same as the body, there is no need in sending a formatted message
      if (HtmlUnescape().convert(html.replaceAll(RegExp(r'<br />\n?'), '\n')) !=
          event['body']) {
        event['format'] = 'org.matrix.custom.html';
        event['formatted_body'] = html;
      }
    }
    return sendEvent(
      event,
      txid: txid,
      inReplyTo: inReplyTo,
      editEventId: editEventId,
      threadRootEventId: threadRootEventId,
      threadLastEventId: threadLastEventId,
    );
  }

  /// Sends a reaction to an event with an [eventId] and the content [key] into a room.
  /// Returns the event ID generated by the server for this reaction.
  Future<String?> sendReaction(String eventId, String key, {String? txid}) {
    return sendEvent(
      {
        'm.relates_to': {
          'rel_type': RelationshipTypes.reaction,
          'event_id': eventId,
          'key': key,
        },
      },
      type: EventTypes.Reaction,
      txid: txid,
    );
  }

  /// Sends the location with description [body] and geo URI [geoUri] into a room.
  /// Returns the event ID generated by the server for this message.
  Future<String?> sendLocation(String body, String geoUri, {String? txid}) {
    final event = <String, dynamic>{
      'msgtype': 'm.location',
      'body': body,
      'geo_uri': geoUri,
    };
    return sendEvent(event, txid: txid);
  }

  final Map<String, MatrixFile> sendingFilePlaceholders = {};
  final Map<String, MatrixImageFile> sendingFileThumbnails = {};

  /// Sends a [file] to this room after uploading it. Returns the mxc uri of
  /// the uploaded file. If [waitUntilSent] is true, the future will wait until
  /// the message event has received the server. Otherwise the future will only
  /// wait until the file has been uploaded.
  /// Optionally specify [extraContent] to tack on to the event.
  ///
  /// In case [file] is a [MatrixImageFile], [thumbnail] is automatically
  /// computed unless it is explicitly provided.
  /// Set [shrinkImageMaxDimension] to for example `1600` if you want to shrink
  /// your image before sending. This is ignored if the File is not a
  /// [MatrixImageFile].
  Future<String?> sendFileEvent(
    MatrixFile file, {
    String? txid,
    Event? inReplyTo,
    String? editEventId,
    int? shrinkImageMaxDimension,
    MatrixImageFile? thumbnail,
    Map<String, dynamic>? extraContent,
    String? threadRootEventId,
    String? threadLastEventId,
  }) async {
    txid ??= client.generateUniqueTransactionId();
    sendingFilePlaceholders[txid] = file;
    if (thumbnail != null) {
      sendingFileThumbnails[txid] = thumbnail;
    }

    // Create a fake Event object as a placeholder for the uploading file:
    final syncUpdate = SyncUpdate(
      nextBatch: '',
      rooms: RoomsUpdate(
        join: {
          id: JoinedRoomUpdate(
            timeline: TimelineUpdate(
              events: [
                MatrixEvent(
                  content: {
                    'msgtype': file.msgType,
                    'body': file.name,
                    'filename': file.name,
                  },
                  type: EventTypes.Message,
                  eventId: txid,
                  senderId: client.userID!,
                  originServerTs: DateTime.now(),
                  unsigned: {
                    messageSendingStatusKey: EventStatus.sending.intValue,
                    'transaction_id': txid,
                    ...FileSendRequestCredentials(
                      inReplyTo: inReplyTo?.eventId,
                      editEventId: editEventId,
                      shrinkImageMaxDimension: shrinkImageMaxDimension,
                      extraContent: extraContent,
                    ).toJson(),
                  },
                ),
              ],
            ),
          ),
        },
      ),
    );

    MatrixFile uploadFile = file; // ignore: omit_local_variable_types
    // computing the thumbnail in case we can
    if (file is MatrixImageFile &&
        (thumbnail == null || shrinkImageMaxDimension != null)) {
      syncUpdate.rooms!.join!.values.first.timeline!.events!.first
              .unsigned![fileSendingStatusKey] =
          FileSendingStatus.generatingThumbnail.name;
      await _handleFakeSync(syncUpdate);
      thumbnail ??= await file.generateThumbnail(
        nativeImplementations: client.nativeImplementations,
        customImageResizer: client.customImageResizer,
      );
      if (shrinkImageMaxDimension != null) {
        file = await MatrixImageFile.shrink(
          bytes: file.bytes,
          name: file.name,
          maxDimension: shrinkImageMaxDimension,
          customImageResizer: client.customImageResizer,
          nativeImplementations: client.nativeImplementations,
        );
      }

      if (thumbnail != null && file.size < thumbnail.size) {
        thumbnail = null; // in this case, the thumbnail is not usefull
      }
    }

    // Check media config of the server before sending the file. Stop if the
    // Media config is unreachable or the file is bigger than the given maxsize.
    try {
      final mediaConfig = await client.getConfig();
      final maxMediaSize = mediaConfig.mUploadSize;
      if (maxMediaSize != null && maxMediaSize < file.bytes.lengthInBytes) {
        throw FileTooBigMatrixException(file.bytes.lengthInBytes, maxMediaSize);
      }
    } catch (e) {
      Logs().d('Config error while sending file', e);
      syncUpdate.rooms!.join!.values.first.timeline!.events!.first
          .unsigned![messageSendingStatusKey] = EventStatus.error.intValue;
      await _handleFakeSync(syncUpdate);
      rethrow;
    }

    MatrixFile? uploadThumbnail =
        thumbnail; // ignore: omit_local_variable_types
    EncryptedFile? encryptedFile;
    EncryptedFile? encryptedThumbnail;
    if (encrypted && client.fileEncryptionEnabled) {
      syncUpdate.rooms!.join!.values.first.timeline!.events!.first
          .unsigned![fileSendingStatusKey] = FileSendingStatus.encrypting.name;
      await _handleFakeSync(syncUpdate);
      encryptedFile = await file.encrypt();
      uploadFile = encryptedFile.toMatrixFile();

      if (thumbnail != null) {
        encryptedThumbnail = await thumbnail.encrypt();
        uploadThumbnail = encryptedThumbnail.toMatrixFile();
      }
    }
    Uri? uploadResp, thumbnailUploadResp;

    final timeoutDate = DateTime.now().add(client.sendTimelineEventTimeout);

    syncUpdate.rooms!.join!.values.first.timeline!.events!.first
        .unsigned![fileSendingStatusKey] = FileSendingStatus.uploading.name;
    while (uploadResp == null ||
        (uploadThumbnail != null && thumbnailUploadResp == null)) {
      try {
        uploadResp = await client.uploadContent(
          uploadFile.bytes,
          filename: uploadFile.name,
          contentType: uploadFile.mimeType,
        );
        thumbnailUploadResp = uploadThumbnail != null
            ? await client.uploadContent(
                uploadThumbnail.bytes,
                filename: uploadThumbnail.name,
                contentType: uploadThumbnail.mimeType,
              )
            : null;
      } on MatrixException catch (_) {
        syncUpdate.rooms!.join!.values.first.timeline!.events!.first
            .unsigned![messageSendingStatusKey] = EventStatus.error.intValue;
        await _handleFakeSync(syncUpdate);
        rethrow;
      } catch (_) {
        if (DateTime.now().isAfter(timeoutDate)) {
          syncUpdate.rooms!.join!.values.first.timeline!.events!.first
              .unsigned![messageSendingStatusKey] = EventStatus.error.intValue;
          await _handleFakeSync(syncUpdate);
          rethrow;
        }
        Logs().v('Send File into room failed. Try again...');
        await Future.delayed(Duration(seconds: 1));
      }
    }

    // Send event
    final content = <String, dynamic>{
      'msgtype': file.msgType,
      'body': file.name,
      'filename': file.name,
      if (encryptedFile == null) 'url': uploadResp.toString(),
      if (encryptedFile != null)
        'file': {
          'url': uploadResp.toString(),
          'mimetype': file.mimeType,
          'v': 'v2',
          'key': {
            'alg': 'A256CTR',
            'ext': true,
            'k': encryptedFile.k,
            'key_ops': ['encrypt', 'decrypt'],
            'kty': 'oct',
          },
          'iv': encryptedFile.iv,
          'hashes': {'sha256': encryptedFile.sha256},
        },
      'info': {
        ...file.info,
        if (thumbnail != null && encryptedThumbnail == null)
          'thumbnail_url': thumbnailUploadResp.toString(),
        if (thumbnail != null && encryptedThumbnail != null)
          'thumbnail_file': {
            'url': thumbnailUploadResp.toString(),
            'mimetype': thumbnail.mimeType,
            'v': 'v2',
            'key': {
              'alg': 'A256CTR',
              'ext': true,
              'k': encryptedThumbnail.k,
              'key_ops': ['encrypt', 'decrypt'],
              'kty': 'oct',
            },
            'iv': encryptedThumbnail.iv,
            'hashes': {'sha256': encryptedThumbnail.sha256},
          },
        if (thumbnail != null) 'thumbnail_info': thumbnail.info,
        if (thumbnail?.blurhash != null &&
            file is MatrixImageFile &&
            file.blurhash == null)
          'xyz.amorgan.blurhash': thumbnail!.blurhash,
      },
      if (extraContent != null) ...extraContent,
    };
    final eventId = await sendEvent(
      content,
      txid: txid,
      inReplyTo: inReplyTo,
      editEventId: editEventId,
      threadRootEventId: threadRootEventId,
      threadLastEventId: threadLastEventId,
    );
    sendingFilePlaceholders.remove(txid);
    sendingFileThumbnails.remove(txid);
    return eventId;
  }

  /// Calculates how secure the communication is. When all devices are blocked or
  /// verified, then this returns [EncryptionHealthState.allVerified]. When at
  /// least one device is not verified, then it returns
  /// [EncryptionHealthState.unverifiedDevices]. Apps should display this health
  /// state next to the input text field to inform the user about the current
  /// encryption security level.
  Future<EncryptionHealthState> calcEncryptionHealthState() async {
    final users = await requestParticipants();
    users.removeWhere(
      (u) =>
          !{Membership.invite, Membership.join}.contains(u.membership) ||
          !client.userDeviceKeys.containsKey(u.id),
    );

    if (users.any(
      (u) =>
          client.userDeviceKeys[u.id]!.verified != UserVerifiedStatus.verified,
    )) {
      return EncryptionHealthState.unverifiedDevices;
    }

    return EncryptionHealthState.allVerified;
  }

  Future<String?> _sendContent(
    String type,
    Map<String, dynamic> content, {
    String? txid,
  }) async {
    txid ??= client.generateUniqueTransactionId();

    final mustEncrypt = encrypted && client.encryptionEnabled;

    final sendMessageContent = mustEncrypt
        ? await client.encryption!
            .encryptGroupMessagePayload(id, content, type: type)
        : content;

    return await client.sendMessage(
      id,
      sendMessageContent.containsKey('ciphertext')
          ? EventTypes.Encrypted
          : type,
      txid,
      sendMessageContent,
    );
  }

  String _stripBodyFallback(String body) {
    if (body.startsWith('> <@')) {
      var temp = '';
      var inPrefix = true;
      for (final l in body.split('\n')) {
        if (inPrefix && (l.isEmpty || l.startsWith('> '))) {
          continue;
        }

        inPrefix = false;
        temp += temp.isEmpty ? l : ('\n$l');
      }

      return temp;
    } else {
      return body;
    }
  }

  /// Sends an event to this room with this json as a content. Returns the
  /// event ID generated from the server.
  /// It uses list of completer to make sure events are sending in a row.
  Future<String?> sendEvent(
    Map<String, dynamic> content, {
    String type = EventTypes.Message,
    String? txid,
    Event? inReplyTo,
    String? editEventId,
    String? threadRootEventId,
    String? threadLastEventId,
  }) async {
    // Create new transaction id
    final String messageID;
    if (txid == null) {
      messageID = client.generateUniqueTransactionId();
    } else {
      messageID = txid;
    }

    if (inReplyTo != null) {
      var replyText =
          '<${inReplyTo.senderId}> ${_stripBodyFallback(inReplyTo.body)}';
      replyText = replyText.split('\n').map((line) => '> $line').join('\n');
      content['format'] = 'org.matrix.custom.html';
      // be sure that we strip any previous reply fallbacks
      final replyHtml = (inReplyTo.formattedText.isNotEmpty
              ? inReplyTo.formattedText
              : htmlEscape.convert(inReplyTo.body).replaceAll('\n', '<br>'))
          .replaceAll(
        RegExp(
          r'<mx-reply>.*</mx-reply>',
          caseSensitive: false,
          multiLine: false,
          dotAll: true,
        ),
        '',
      );
      final repliedHtml = content.tryGet<String>('formatted_body') ??
          htmlEscape
              .convert(content.tryGet<String>('body') ?? '')
              .replaceAll('\n', '<br>');
      content['formatted_body'] =
          '<mx-reply><blockquote><a href="https://matrix.to/#/${inReplyTo.roomId!}/${inReplyTo.eventId}">In reply to</a> <a href="https://matrix.to/#/${inReplyTo.senderId}">${inReplyTo.senderId}</a><br>$replyHtml</blockquote></mx-reply>$repliedHtml';
      // We escape all @room-mentions here to prevent accidental room pings when an admin
      // replies to a message containing that!
      content['body'] =
          '${replyText.replaceAll('@room', '@\u200broom')}\n\n${content.tryGet<String>('body') ?? ''}';
      content['m.relates_to'] = {
        'm.in_reply_to': {
          'event_id': inReplyTo.eventId,
        },
      };
    }

    if (threadRootEventId != null) {
      content['m.relates_to'] = {
        'event_id': threadRootEventId,
        'rel_type': RelationshipTypes.thread,
        'is_falling_back': inReplyTo == null,
        if (inReplyTo != null) ...{
          'm.in_reply_to': {
            'event_id': inReplyTo.eventId,
          },
        } else ...{
          if (threadLastEventId != null)
            'm.in_reply_to': {
              'event_id': threadLastEventId,
            },
        },
      };
    }

    if (editEventId != null) {
      final newContent = content.copy();
      content['m.new_content'] = newContent;
      content['m.relates_to'] = {
        'event_id': editEventId,
        'rel_type': RelationshipTypes.edit,
      };
      if (content['body'] is String) {
        content['body'] = '* ${content['body']}';
      }
      if (content['formatted_body'] is String) {
        content['formatted_body'] = '* ${content['formatted_body']}';
      }
    }
    final sentDate = DateTime.now();
    final syncUpdate = SyncUpdate(
      nextBatch: '',
      rooms: RoomsUpdate(
        join: {
          id: JoinedRoomUpdate(
            timeline: TimelineUpdate(
              events: [
                MatrixEvent(
                  content: content,
                  type: type,
                  eventId: messageID,
                  senderId: client.userID!,
                  originServerTs: sentDate,
                  unsigned: {
                    messageSendingStatusKey: EventStatus.sending.intValue,
                    'transaction_id': messageID,
                  },
                ),
              ],
            ),
          ),
        },
      ),
    );
    await _handleFakeSync(syncUpdate);
    final completer = Completer();
    _sendingQueue.add(completer);
    while (_sendingQueue.first != completer) {
      await _sendingQueue.first.future;
    }

    final timeoutDate = DateTime.now().add(client.sendTimelineEventTimeout);
    // Send the text and on success, store and display a *sent* event.
    String? res;

    while (res == null) {
      try {
        res = await _sendContent(
          type,
          content,
          txid: messageID,
        );
      } catch (e, s) {
        if (e is MatrixException &&
            e.retryAfterMs != null &&
            !DateTime.now()
                .add(Duration(milliseconds: e.retryAfterMs!))
                .isAfter(timeoutDate)) {
          Logs().w(
            'Ratelimited while sending message, waiting for ${e.retryAfterMs}ms',
          );
          await Future.delayed(Duration(milliseconds: e.retryAfterMs!));
        } else if (e is MatrixException ||
            e is EventTooLarge ||
            DateTime.now().isAfter(timeoutDate)) {
          Logs().w('Problem while sending message', e, s);
          syncUpdate.rooms!.join!.values.first.timeline!.events!.first
              .unsigned![messageSendingStatusKey] = EventStatus.error.intValue;
          await _handleFakeSync(syncUpdate);
          completer.complete();
          _sendingQueue.remove(completer);
          if (e is EventTooLarge) rethrow;
          return null;
        } else {
          Logs()
              .w('Problem while sending message: $e Try again in 1 seconds...');
          await Future.delayed(Duration(seconds: 1));
        }
      }
    }
    syncUpdate.rooms!.join!.values.first.timeline!.events!.first
        .unsigned![messageSendingStatusKey] = EventStatus.sent.intValue;
    syncUpdate.rooms!.join!.values.first.timeline!.events!.first.eventId = res;
    await _handleFakeSync(syncUpdate);
    completer.complete();
    _sendingQueue.remove(completer);

    return res;
  }

  /// Call the Matrix API to join this room if the user is not already a member.
  /// If this room is intended to be a direct chat, the direct chat flag will
  /// automatically be set.
  Future<void> join({bool leaveIfNotFound = true}) async {
    try {
      // If this is a DM, mark it as a DM first, because otherwise the current member
      // event might be the join event already and there is also a race condition there for SDK users.
      final dmId = directChatMatrixID;
      if (dmId != null) {
        await addToDirectChat(dmId);
      }

      // now join
      await client.joinRoomById(id);
    } on MatrixException catch (exception) {
      if (leaveIfNotFound &&
          [MatrixError.M_NOT_FOUND, MatrixError.M_UNKNOWN]
              .contains(exception.error)) {
        await leave();
      }
      rethrow;
    }
    return;
  }

  /// Call the Matrix API to leave this room. If this room is set as a direct
  /// chat, this will be removed too.
  Future<void> leave() async {
    try {
      await client.leaveRoom(id);
    } on MatrixException catch (exception) {
      if ([MatrixError.M_NOT_FOUND, MatrixError.M_UNKNOWN]
          .contains(exception.error)) {
        await _handleFakeSync(
          SyncUpdate(
            nextBatch: '',
            rooms: RoomsUpdate(
              leave: {
                id: LeftRoomUpdate(),
              },
            ),
          ),
        );
      }
      rethrow;
    }
    return;
  }

  /// Call the Matrix API to forget this room if you already left it.
  Future<void> forget() async {
    await client.database?.forgetRoom(id);
    await client.forgetRoom(id);
    // Update archived rooms, otherwise an archived room may still be in the
    // list after a forget room call
    final roomIndex = client.archivedRooms.indexWhere((r) => r.room.id == id);
    if (roomIndex != -1) {
      client.archivedRooms.removeAt(roomIndex);
    }
    return;
  }

  /// Call the Matrix API to kick a user from this room.
  Future<void> kick(String userID) => client.kick(id, userID);

  /// Call the Matrix API to ban a user from this room.
  Future<void> ban(String userID) => client.ban(id, userID);

  /// Call the Matrix API to unban a banned user from this room.
  Future<void> unban(String userID) => client.unban(id, userID);

  /// Set the power level of the user with the [userID] to the value [power].
  /// Returns the event ID of the new state event. If there is no known
  /// power level event, there might something broken and this returns null.
  /// Please note, that you need to await the power level state from sync before
  /// the changes are actually applied. Especially if you want to set multiple
  /// power levels at once, you need to await each change in the sync, to not
  /// override those.
  Future<String> setPower(String userId, int power) async {
    final powerLevelMapCopy =
        getState(EventTypes.RoomPowerLevels)?.content.copy() ?? {};

    var users = powerLevelMapCopy['users'];

    if (users is! Map<String, Object?>) {
      if (users != null) {
        Logs().v(
          'Repairing Power Level "users" has the wrong type "${powerLevelMapCopy['users'].runtimeType}"',
        );
      }
      users = powerLevelMapCopy['users'] = <String, Object?>{};
    }

    users[userId] = power;

    return await client.setRoomStateWithKey(
      id,
      EventTypes.RoomPowerLevels,
      '',
      powerLevelMapCopy,
    );
  }

  /// Call the Matrix API to invite a user to this room.
  Future<void> invite(
    String userID, {
    String? reason,
  }) =>
      client.inviteUser(
        id,
        userID,
        reason: reason,
      );

  /// Request more previous events from the server. [historyCount] defines how much events should
  /// be received maximum. When the request is answered, [onHistoryReceived] will be triggered **before**
  /// the historical events will be published in the onEvent stream.
  /// Returns the actual count of received timeline events.
  Future<int> requestHistory({
    int historyCount = defaultHistoryCount,
    void Function()? onHistoryReceived,
    direction = Direction.b,
  }) async {
    final prev_batch = this.prev_batch;

    final storeInDatabase = !isArchived;

    if (prev_batch == null) {
      throw 'Tried to request history without a prev_batch token';
    }
    final resp = await client.getRoomEvents(
      id,
      direction,
      from: prev_batch,
      limit: historyCount,
      filter: jsonEncode(StateFilter(lazyLoadMembers: true).toJson()),
    );

    if (onHistoryReceived != null) onHistoryReceived();
    this.prev_batch = resp.end;

    Future<void> loadFn() async {
      if (!((resp.chunk.isNotEmpty) && resp.end != null)) return;

      await client.handleSync(
        SyncUpdate(
          nextBatch: '',
          rooms: RoomsUpdate(
            join: membership == Membership.join
                ? {
                    id: JoinedRoomUpdate(
                      state: resp.state,
                      timeline: TimelineUpdate(
                        limited: false,
                        events: direction == Direction.b
                            ? resp.chunk
                            : resp.chunk.reversed.toList(),
                        prevBatch:
                            direction == Direction.b ? resp.end : resp.start,
                      ),
                    ),
                  }
                : null,
            leave: membership != Membership.join
                ? {
                    id: LeftRoomUpdate(
                      state: resp.state,
                      timeline: TimelineUpdate(
                        limited: false,
                        events: direction == Direction.b
                            ? resp.chunk
                            : resp.chunk.reversed.toList(),
                        prevBatch:
                            direction == Direction.b ? resp.end : resp.start,
                      ),
                    ),
                  }
                : null,
          ),
        ),
        direction: Direction.b,
      );
    }

    if (client.database != null) {
      await client.database?.transaction(() async {
        if (storeInDatabase) {
          await client.database?.setRoomPrevBatch(resp.end, id, client);
        }
        await loadFn();
      });
    } else {
      await loadFn();
    }

    return resp.chunk.length;
  }

  /// Sets this room as a direct chat for this user if not already.
  Future<void> addToDirectChat(String userID) async {
    final directChats = client.directChats;
    if (directChats[userID] is List) {
      if (!directChats[userID].contains(id)) {
        directChats[userID].add(id);
      } else {
        return;
      } // Is already in direct chats
    } else {
      directChats[userID] = [id];
    }

    await client.setAccountData(
      client.userID!,
      'm.direct',
      directChats,
    );
    return;
  }

  /// Removes this room from all direct chat tags.
  Future<void> removeFromDirectChat() async {
    final directChats = client.directChats.copy();
    for (final k in directChats.keys) {
      final directChat = directChats[k];
      if (directChat is List && directChat.contains(id)) {
        directChat.remove(id);
      }
    }

    directChats.removeWhere((_, v) => v is List && v.isEmpty);

    if (directChats == client.directChats) {
      return;
    }

    await client.setAccountData(
      client.userID!,
      'm.direct',
      directChats,
    );
    return;
  }

  /// Get the user fully read marker
  @Deprecated('Use fullyRead marker')
  String? get userFullyReadMarker => fullyRead;

  bool get isFederated =>
      getState(EventTypes.RoomCreate)?.content.tryGet<bool>('m.federate') ??
      true;

  /// Sets the position of the read marker for a given room, and optionally the
  /// read receipt's location.
  /// If you set `public` to false, only a private receipt will be sent. A private receipt is always sent if `mRead` is set. If no value is provided, the default from the `client` is used.
  /// You can leave out the `eventId`, which will not update the read marker but just send receipts, but there are few cases where that makes sense.
  Future<void> setReadMarker(
    String? eventId, {
    String? mRead,
    bool? public,
  }) async {
    await client.setReadMarker(
      id,
      mFullyRead: eventId,
      mRead: (public ?? client.receiptsPublicByDefault) ? mRead : null,
      // we always send the private receipt, because there is no reason not to.
      mReadPrivate: mRead,
    );
    return;
  }

  Future<TimelineChunk?> getEventContext(String eventId) async {
    final resp = await client.getEventContext(
      id, eventId,
      limit: Room.defaultHistoryCount,
      // filter: jsonEncode(StateFilter(lazyLoadMembers: true).toJson()),
    );

    final events = [
      if (resp.eventsAfter != null) ...resp.eventsAfter!.reversed,
      if (resp.event != null) resp.event!,
      if (resp.eventsBefore != null) ...resp.eventsBefore!,
    ].map((e) => Event.fromMatrixEvent(e, this)).toList();

    // Try again to decrypt encrypted events but don't update the database.
    if (encrypted && client.database != null && client.encryptionEnabled) {
      for (var i = 0; i < events.length; i++) {
        if (events[i].type == EventTypes.Encrypted &&
            events[i].content['can_request_session'] == true) {
          events[i] = await client.encryption!.decryptRoomEvent(
            id,
            events[i],
          );
        }
      }
    }

    final chunk = TimelineChunk(
      nextBatch: resp.end ?? '',
      prevBatch: resp.start ?? '',
      events: events,
    );

    return chunk;
  }

  /// This API updates the marker for the given receipt type to the event ID
  /// specified. In general you want to use `setReadMarker` instead to set private
  /// and public receipt as well as the marker at the same time.
  @Deprecated(
    'Use setReadMarker with mRead set instead. That allows for more control and there are few cases to not send a marker at the same time.',
  )
  Future<void> postReceipt(
    String eventId, {
    ReceiptType type = ReceiptType.mRead,
  }) async {
    await client.postReceipt(
      id,
      ReceiptType.mRead,
      eventId,
    );
    return;
  }

  /// Is the room archived
  bool get isArchived => membership == Membership.leave;

  Timeline? _timeline;

  /// Creates a timeline from the store. Returns a [Timeline] object. If you
  /// just want to update the whole timeline on every change, use the [onUpdate]
  /// callback. For updating only the parts that have changed, use the
  /// [onChange], [onRemove], [onInsert] and the [onHistoryReceived] callbacks.
  /// This method can also retrieve the timeline at a specific point by setting
  /// the [eventContextId]
  Future<Timeline> getTimeline({
    void Function(int index)? onChange,
    void Function(int index)? onRemove,
    void Function(int insertID)? onInsert,
    void Function()? onNewEvent,
    void Function()? onUpdate,
    String? eventContextId,
  }) async {
    await postLoad();

    List<Event> events;

    if (!isArchived) {
      events = await client.database?.getEventList(
            this,
            limit: defaultHistoryCount,
          ) ??
          <Event>[];
    } else {
      final archive = client.getArchiveRoomFromCache(id);
      events = archive?.timeline.events.toList() ?? [];
      for (var i = 0; i < events.length; i++) {
        // Try to decrypt encrypted events but don't update the database.
        if (encrypted && client.encryptionEnabled) {
          if (events[i].type == EventTypes.Encrypted) {
            events[i] = await client.encryption!.decryptRoomEvent(
              id,
              events[i],
            );
          }
        }
      }
    }

    var chunk = TimelineChunk(events: events);
    // Load the timeline arround eventContextId if set
    if (eventContextId != null) {
      if (!events.any((Event event) => event.eventId == eventContextId)) {
        chunk =
            await getEventContext(eventContextId) ?? TimelineChunk(events: []);
      }
    }

<<<<<<< HEAD
    Timeline timeline;
    if (_timeline != null && _timeline!.chunk == chunk) {
      timeline = _timeline!;
      chunk = _timeline!.chunk;
    } else {
      timeline = Timeline(
          room: this,
          chunk: chunk,
          onChange: onChange,
          onRemove: onRemove,
          onInsert: onInsert,
          onNewEvent: onNewEvent,
          onUpdate: onUpdate);
      _timeline = timeline;
    }
=======
    final timeline = Timeline(
      room: this,
      chunk: chunk,
      onChange: onChange,
      onRemove: onRemove,
      onInsert: onInsert,
      onNewEvent: onNewEvent,
      onUpdate: onUpdate,
    );
>>>>>>> fd2f9090

    // Fetch all users from database we have got here.
    if (eventContextId == null) {
      final userIds = events.map((event) => event.senderId).toSet();
      for (final userId in userIds) {
        if (getState(EventTypes.RoomMember, userId) != null) continue;
        final dbUser = await client.database?.getUser(userId, this);
        if (dbUser != null) setState(dbUser);
      }
    }

    // Try again to decrypt encrypted events and update the database.
    if (encrypted && client.encryptionEnabled) {
      // decrypt messages
      for (var i = 0; i < chunk.events.length; i++) {
        if (chunk.events[i].type == EventTypes.Encrypted) {
          if (eventContextId != null) {
            // for the fragmented timeline, we don't cache the decrypted
            //message in the database
            chunk.events[i] = await client.encryption!.decryptRoomEvent(
              id,
              chunk.events[i],
            );
          } else if (client.database != null) {
            // else, we need the database
            await client.database?.transaction(() async {
              for (var i = 0; i < chunk.events.length; i++) {
                if (chunk.events[i].content['can_request_session'] == true) {
                  chunk.events[i] = await client.encryption!.decryptRoomEvent(
                    id,
                    chunk.events[i],
                    store: !isArchived,
                    updateType: EventUpdateType.history,
                  );
                }
              }
            });
          }
        }
      }
    }

    return timeline;
  }

  /// Returns all participants for this room. With lazy loading this
  /// list may not be complete. Use [requestParticipants] in this
  /// case.
  /// List `membershipFilter` defines with what membership do you want the
  /// participants, default set to
  /// [[Membership.join, Membership.invite, Membership.knock]]
  List<User> getParticipants([
    List<Membership> membershipFilter = const [
      Membership.join,
      Membership.invite,
      Membership.knock,
    ],
  ]) {
    final members = states[EventTypes.RoomMember];
    if (members != null) {
      return members.entries
          .where((entry) => entry.value.type == EventTypes.RoomMember)
          .map((entry) => entry.value.asUser(this))
          .where((user) => membershipFilter.contains(user.membership))
          .toList();
    }
    return <User>[];
  }

  /// Request the full list of participants from the server. The local list
  /// from the store is not complete if the client uses lazy loading.
  /// List `membershipFilter` defines with what membership do you want the
  /// participants, default set to
  /// [[Membership.join, Membership.invite, Membership.knock]]
  /// Set [cache] to `false` if you do not want to cache the users in memory
  /// for this session which is highly recommended for large public rooms.
  /// By default users are only cached in encrypted rooms as encrypted rooms
  /// need a full member list.
  Future<List<User>> requestParticipants([
    List<Membership> membershipFilter = const [
      Membership.join,
      Membership.invite,
      Membership.knock,
    ],
    bool suppressWarning = false,
    bool? cache,
  ]) async {
    if (!participantListComplete || partial) {
      // we aren't fully loaded, maybe the users are in the database
      // We always need to check the database in the partial case, since state
      // events won't get written to memory in this case and someone new could
      // have joined, while someone else left, which might lead to the same
      // count in the completeness check.
      final users = await client.database?.getUsers(this) ?? [];
      for (final user in users) {
        setState(user);
      }
    }

    // Do not request users from the server if we have already have a complete list locally.
    if (participantListComplete) {
      return getParticipants(membershipFilter);
    }

    cache ??= encrypted;

    final memberCount = summary.mJoinedMemberCount;
    if (!suppressWarning && cache && memberCount != null && memberCount > 100) {
      Logs().w('''
        Loading a list of $memberCount participants for the room $id.
        This may affect the performance. Please make sure to not unnecessary
        request so many participants or suppress this warning.
      ''');
    }

    final matrixEvents = await client.getMembersByRoom(id);
    final users = matrixEvents
            ?.map((e) => Event.fromMatrixEvent(e, this).asUser)
            .toList() ??
        [];

    if (cache) {
      for (final user in users) {
        setState(user); // at *least* cache this in-memory
        await client.database?.storeEventUpdate(
          EventUpdate(
            roomID: id,
            type: EventUpdateType.state,
            content: user.toJson(),
          ),
          client,
        );
      }
    }

    users.removeWhere((u) => !membershipFilter.contains(u.membership));
    return users;
  }

  /// Checks if the local participant list of joined and invited users is complete.
  bool get participantListComplete {
    final knownParticipants = getParticipants();
    final joinedCount =
        knownParticipants.where((u) => u.membership == Membership.join).length;
    final invitedCount = knownParticipants
        .where((u) => u.membership == Membership.invite)
        .length;

    return (summary.mJoinedMemberCount ?? 0) == joinedCount &&
        (summary.mInvitedMemberCount ?? 0) == invitedCount;
  }

  @Deprecated(
    'The method was renamed unsafeGetUserFromMemoryOrFallback. Please prefer requestParticipants.',
  )
  User getUserByMXIDSync(String mxID) {
    return unsafeGetUserFromMemoryOrFallback(mxID);
  }

  /// Returns the [User] object for the given [mxID] or return
  /// a fallback [User] and start a request to get the user
  /// from the homeserver.
  User unsafeGetUserFromMemoryOrFallback(String mxID) {
    final user = getState(EventTypes.RoomMember, mxID);
    if (user != null) {
      return user.asUser(this);
    } else {
      if (mxID.isValidMatrixId) {
        // ignore: discarded_futures
        requestUser(
          mxID,
          ignoreErrors: true,
        );
      }
      return User(mxID, room: this);
    }
  }

  // Internal helper to implement requestUser
  Future<User?> _requestSingleParticipantViaState(
    String mxID, {
    required bool ignoreErrors,
  }) async {
    try {
      Logs().v('Request missing user $mxID in room $id from the server...');
      final resp = await client.getRoomStateWithKey(
        id,
        EventTypes.RoomMember,
        mxID,
      );

      // valid member events require a valid membership key
      final membership = resp.tryGet<String>('membership', TryGet.required);
      assert(membership != null);

      final foundUser = User(
        mxID,
        room: this,
        displayName: resp.tryGet<String>('displayname', TryGet.silent),
        avatarUrl: resp.tryGet<String>('avatar_url', TryGet.silent),
        membership: membership,
      );

      // Store user in database:
      await client.database?.transaction(() async {
        await client.database?.storeEventUpdate(
          EventUpdate(
            content: foundUser.toJson(),
            roomID: id,
            type: EventUpdateType.state,
          ),
          client,
        );
      });

      return foundUser;
    } on MatrixException catch (_) {
      // Ignore if we have no permission
      return null;
    } catch (e, s) {
      if (!ignoreErrors) {
        rethrow;
      } else {
        Logs().w('Unable to request the user $mxID from the server', e, s);
        return null;
      }
    }
  }

  // Internal helper to implement requestUser
  Future<User?> _requestUser(
    String mxID, {
    required bool ignoreErrors,
    required bool requestState,
    required bool requestProfile,
  }) async {
    // Is user already in cache?

    // If not in cache, try the database
    User? foundUser = getState(EventTypes.RoomMember, mxID)?.asUser(this);

    // If the room is not postloaded, check the database
    if (partial && foundUser == null) {
      foundUser = await client.database?.getUser(mxID, this);
    }

    // If not in the database, try fetching the member from the server
    if (requestState && foundUser == null) {
      foundUser = await _requestSingleParticipantViaState(
        mxID,
        ignoreErrors: ignoreErrors,
      );
    }

    // If the user isn't found or they have left and no displayname set anymore, request their profile from the server
    if (requestProfile) {
      if (foundUser
          case null ||
              User(
                membership: Membership.ban || Membership.leave,
                displayName: null
              )) {
        try {
          final profile = await client.getUserProfile(mxID);
          foundUser = User(
            mxID,
            displayName: profile.displayname,
            avatarUrl: profile.avatarUrl?.toString(),
            membership: foundUser?.membership.name ?? Membership.leave.name,
            room: this,
          );
        } catch (e, s) {
          if (!ignoreErrors) {
            rethrow;
          } else {
            Logs()
                .w('Unable to request the profile $mxID from the server', e, s);
          }
        }
      }
    }

    if (foundUser == null) return null;
    // make sure we didn't actually store anything by the time we did those requests
    final userFromCurrentState =
        getState(EventTypes.RoomMember, mxID)?.asUser(this);

    // Set user in the local state if the state changed.
    // If we set the state unconditionally, we might end up with a client calling this over and over thinking the user changed.
    if (userFromCurrentState == null ||
        userFromCurrentState.displayName != foundUser.displayName) {
      setState(foundUser);
      // ignore: deprecated_member_use_from_same_package
      onUpdate.add(id);
    }

    return foundUser;
  }

  final Map<
      ({
        String mxID,
        bool ignoreErrors,
        bool requestState,
        bool requestProfile,
      }),
      AsyncCache<User?>> _inflightUserRequests = {};

  /// Requests a missing [User] for this room. Important for clients using
  /// lazy loading. If the user can't be found this method tries to fetch
  /// the displayname and avatar from the server if [requestState] is true.
  /// If that fails, it falls back to requesting the global profile if
  /// [requestProfile] is true.
  Future<User?> requestUser(
    String mxID, {
    bool ignoreErrors = false,
    bool requestState = true,
    bool requestProfile = true,
  }) async {
    assert(mxID.isValidMatrixId);

    final parameters = (
      mxID: mxID,
      ignoreErrors: ignoreErrors,
      requestState: requestState,
      requestProfile: requestProfile,
    );

    final cache = _inflightUserRequests[parameters] ??= AsyncCache.ephemeral();

    try {
      final user = await cache.fetch(
        () => _requestUser(
          mxID,
          ignoreErrors: ignoreErrors,
          requestState: requestState,
          requestProfile: requestProfile,
        ),
      );
      _inflightUserRequests.remove(parameters);
      return user;
    } catch (_) {
      _inflightUserRequests.remove(parameters);
      rethrow;
    }
  }

  /// Searches for the event in the local cache and then on the server if not
  /// found. Returns null if not found anywhere.
  Future<Event?> getEventById(String eventID) async {
    try {
      final dbEvent = await client.database?.getEventById(eventID, this);
      if (dbEvent != null) return dbEvent;
      final matrixEvent = await client.getOneRoomEvent(id, eventID);
      final event = Event.fromMatrixEvent(matrixEvent, this);
      if (event.type == EventTypes.Encrypted && client.encryptionEnabled) {
        // attempt decryption
        return await client.encryption?.decryptRoomEvent(
          id,
          event,
        );
      }
      return event;
    } on MatrixException catch (err) {
      if (err.errcode == 'M_NOT_FOUND') {
        return null;
      }
      rethrow;
    }
  }

  /// Returns the power level of the given user ID.
  /// If a user_id is in the users list, then that user_id has the associated
  /// power level. Otherwise they have the default level users_default.
  /// If users_default is not supplied, it is assumed to be 0. If the room
  /// contains no m.room.power_levels event, the room’s creator has a power
  /// level of 100, and all other users have a power level of 0.
  int getPowerLevelByUserId(String userId) {
    final powerLevelMap = getState(EventTypes.RoomPowerLevels)?.content;

    final userSpecificPowerLevel =
        powerLevelMap?.tryGetMap<String, Object?>('users')?.tryGet<int>(userId);

    final defaultUserPowerLevel = powerLevelMap?.tryGet<int>('users_default');

    final fallbackPowerLevel =
        getState(EventTypes.RoomCreate)?.senderId == userId ? 100 : 0;

    return userSpecificPowerLevel ??
        defaultUserPowerLevel ??
        fallbackPowerLevel;
  }

  /// Returns the user's own power level.
  int get ownPowerLevel => getPowerLevelByUserId(client.userID!);

  /// Returns the power levels from all users for this room or null if not given.
  @Deprecated('Use `getPowerLevelByUserId(String userId)` instead')
  Map<String, int>? get powerLevels {
    final powerLevelState =
        getState(EventTypes.RoomPowerLevels)?.content['users'];
    return (powerLevelState is Map<String, int>) ? powerLevelState : null;
  }

  /// Uploads a new user avatar for this room. Returns the event ID of the new
  /// m.room.avatar event. Leave empty to remove the current avatar.
  Future<String> setAvatar(MatrixFile? file) async {
    final uploadResp = file == null
        ? null
        : await client.uploadContent(file.bytes, filename: file.name);
    return await client.setRoomStateWithKey(
      id,
      EventTypes.RoomAvatar,
      '',
      {
        if (uploadResp != null) 'url': uploadResp.toString(),
      },
    );
  }

  /// The level required to ban a user.
  bool get canBan =>
      (getState(EventTypes.RoomPowerLevels)?.content.tryGet<int>('ban') ??
          50) <=
      ownPowerLevel;

  /// returns if user can change a particular state event by comparing `ownPowerLevel`
  /// with possible overrides in `events`, if not present compares `ownPowerLevel`
  /// with state_default
  bool canChangeStateEvent(String action) {
    return powerForChangingStateEvent(action) <= ownPowerLevel;
  }

  /// returns the powerlevel required for changing the `action` defaults to
  /// state_default if `action` isn't specified in events override.
  /// If there is no state_default in the m.room.power_levels event, the
  /// state_default is 50. If the room contains no m.room.power_levels event,
  /// the state_default is 0.
  int powerForChangingStateEvent(String action) {
    final powerLevelMap = getState(EventTypes.RoomPowerLevels)?.content;
    if (powerLevelMap == null) return 0;
    return powerLevelMap
            .tryGetMap<String, Object?>('events')
            ?.tryGet<int>(action) ??
        powerLevelMap.tryGet<int>('state_default') ??
        50;
  }

  /// if returned value is not null `EventTypes.GroupCallMember` is present
  /// and group calls can be used
  bool get groupCallsEnabledForEveryone {
    final powerLevelMap = getState(EventTypes.RoomPowerLevels)?.content;
    if (powerLevelMap == null) return false;
    return powerForChangingStateEvent(EventTypes.GroupCallMember) <=
        getDefaultPowerLevel(powerLevelMap);
  }

  bool get canJoinGroupCall => canChangeStateEvent(EventTypes.GroupCallMember);

  /// sets the `EventTypes.GroupCallMember` power level to users default for
  /// group calls, needs permissions to change power levels
  Future<void> enableGroupCalls() async {
    if (!canChangePowerLevel) return;
    final currentPowerLevelsMap = getState(EventTypes.RoomPowerLevels)?.content;
    if (currentPowerLevelsMap != null) {
      final newPowerLevelMap = currentPowerLevelsMap;
      final eventsMap = newPowerLevelMap.tryGetMap<String, Object?>('events') ??
          <String, Object?>{};
      eventsMap.addAll({
        EventTypes.GroupCallMember: getDefaultPowerLevel(currentPowerLevelsMap),
      });
      newPowerLevelMap.addAll({'events': eventsMap});
      await client.setRoomStateWithKey(
        id,
        EventTypes.RoomPowerLevels,
        '',
        newPowerLevelMap,
      );
    }
  }

  /// Takes in `[m.room.power_levels].content` and returns the default power level
  int getDefaultPowerLevel(Map<String, dynamic> powerLevelMap) {
    return powerLevelMap.tryGet('users_default') ?? 0;
  }

  /// The default level required to send message events. This checks if the
  /// user is capable of sending `m.room.message` events.
  /// Please be aware that this also returns false
  /// if the room is encrypted but the client is not able to use encryption.
  /// If you do not want this check or want to check other events like
  /// `m.sticker` use `canSendEvent('<event-type>')`.
  bool get canSendDefaultMessages {
    if (encrypted && !client.encryptionEnabled) return false;

    return canSendEvent(encrypted ? EventTypes.Encrypted : EventTypes.Message);
  }

  /// The level required to invite a user.
  bool get canInvite =>
      (getState(EventTypes.RoomPowerLevels)?.content.tryGet<int>('invite') ??
          0) <=
      ownPowerLevel;

  /// The level required to kick a user.
  bool get canKick =>
      (getState(EventTypes.RoomPowerLevels)?.content.tryGet<int>('kick') ??
          50) <=
      ownPowerLevel;

  /// The level required to redact an event.
  bool get canRedact =>
      (getState(EventTypes.RoomPowerLevels)?.content.tryGet<int>('redact') ??
          50) <=
      ownPowerLevel;

  ///  	The default level required to send state events. Can be overridden by the events key.
  bool get canSendDefaultStates {
    final powerLevelsMap = getState(EventTypes.RoomPowerLevels)?.content;
    if (powerLevelsMap == null) return 0 <= ownPowerLevel;
    return (getState(EventTypes.RoomPowerLevels)
                ?.content
                .tryGet<int>('state_default') ??
            50) <=
        ownPowerLevel;
  }

  bool get canChangePowerLevel =>
      canChangeStateEvent(EventTypes.RoomPowerLevels);

  /// The level required to send a certain event. Defaults to 0 if there is no
  /// events_default set or there is no power level state in the room.
  bool canSendEvent(String eventType) {
    final powerLevelsMap = getState(EventTypes.RoomPowerLevels)?.content;

    final pl = powerLevelsMap
            ?.tryGetMap<String, Object?>('events')
            ?.tryGet<int>(eventType) ??
        powerLevelsMap?.tryGet<int>('events_default') ??
        0;

    return ownPowerLevel >= pl;
  }

  /// The power level requirements for specific notification types.
  bool canSendNotification(String userid, {String notificationType = 'room'}) {
    final userLevel = getPowerLevelByUserId(userid);
    final notificationLevel = getState(EventTypes.RoomPowerLevels)
            ?.content
            .tryGetMap<String, Object?>('notifications')
            ?.tryGet<int>(notificationType) ??
        50;

    return userLevel >= notificationLevel;
  }

  /// Returns the [PushRuleState] for this room, based on the m.push_rules stored in
  /// the account_data.
  PushRuleState get pushRuleState {
    final globalPushRules =
        client.accountData['m.push_rules']?.content['global'];
    if (globalPushRules is! Map) {
      return PushRuleState.notify;
    }

    if (globalPushRules['override'] is List) {
      for (final pushRule in globalPushRules['override']) {
        if (pushRule['rule_id'] == id) {
          if (pushRule['actions'].indexOf('dont_notify') != -1) {
            return PushRuleState.dontNotify;
          }
          break;
        }
      }
    }

    if (globalPushRules['room'] is List) {
      for (final pushRule in globalPushRules['room']) {
        if (pushRule['rule_id'] == id) {
          if (pushRule['actions'].indexOf('dont_notify') != -1) {
            return PushRuleState.mentionsOnly;
          }
          break;
        }
      }
    }

    return PushRuleState.notify;
  }

  /// Sends a request to the homeserver to set the [PushRuleState] for this room.
  /// Returns ErrorResponse if something goes wrong.
  Future<void> setPushRuleState(PushRuleState newState) async {
    if (newState == pushRuleState) return;
    dynamic resp;
    switch (newState) {
      // All push notifications should be sent to the user
      case PushRuleState.notify:
        if (pushRuleState == PushRuleState.dontNotify) {
          await client.deletePushRule(PushRuleKind.override, id);
        } else if (pushRuleState == PushRuleState.mentionsOnly) {
          await client.deletePushRule(PushRuleKind.room, id);
        }
        break;
      // Only when someone mentions the user, a push notification should be sent
      case PushRuleState.mentionsOnly:
        if (pushRuleState == PushRuleState.dontNotify) {
          await client.deletePushRule(PushRuleKind.override, id);
          await client.setPushRule(
            PushRuleKind.room,
            id,
            [PushRuleAction.dontNotify],
          );
        } else if (pushRuleState == PushRuleState.notify) {
          await client.setPushRule(
            PushRuleKind.room,
            id,
            [PushRuleAction.dontNotify],
          );
        }
        break;
      // No push notification should be ever sent for this room.
      case PushRuleState.dontNotify:
        if (pushRuleState == PushRuleState.mentionsOnly) {
          await client.deletePushRule(PushRuleKind.room, id);
        }
        await client.setPushRule(
          PushRuleKind.override,
          id,
          [PushRuleAction.dontNotify],
          conditions: [
            PushCondition(kind: 'event_match', key: 'room_id', pattern: id),
          ],
        );
    }
    return resp;
  }

  /// Redacts this event. Throws `ErrorResponse` on error.
  Future<String?> redactEvent(
    String eventId, {
    String? reason,
    String? txid,
  }) async {
    // Create new transaction id
    String messageID;
    final now = DateTime.now().millisecondsSinceEpoch;
    if (txid == null) {
      messageID = 'msg$now';
    } else {
      messageID = txid;
    }
    final data = <String, dynamic>{};
    if (reason != null) data['reason'] = reason;
    return await client.redactEvent(
      id,
      eventId,
      messageID,
      reason: reason,
    );
  }

  /// This tells the server that the user is typing for the next N milliseconds
  /// where N is the value specified in the timeout key. Alternatively, if typing is false,
  /// it tells the server that the user has stopped typing.
  Future<void> setTyping(bool isTyping, {int? timeout}) =>
      client.setTyping(client.userID!, id, isTyping, timeout: timeout);

  /// A room may be public meaning anyone can join the room without any prior action. Alternatively,
  /// it can be invite meaning that a user who wishes to join the room must first receive an invite
  /// to the room from someone already inside of the room. Currently, knock and private are reserved
  /// keywords which are not implemented.
  JoinRules? get joinRules {
    final joinRulesString =
        getState(EventTypes.RoomJoinRules)?.content.tryGet<String>('join_rule');
    return JoinRules.values
        .singleWhereOrNull((element) => element.text == joinRulesString);
  }

  /// Changes the join rules. You should check first if the user is able to change it.
  Future<void> setJoinRules(JoinRules joinRules) async {
    await client.setRoomStateWithKey(
      id,
      EventTypes.RoomJoinRules,
      '',
      {
        'join_rule': joinRules.toString().replaceAll('JoinRules.', ''),
      },
    );
    return;
  }

  /// Whether the user has the permission to change the join rules.
  bool get canChangeJoinRules => canChangeStateEvent(EventTypes.RoomJoinRules);

  /// This event controls whether guest users are allowed to join rooms. If this event
  /// is absent, servers should act as if it is present and has the guest_access value "forbidden".
  GuestAccess get guestAccess {
    final guestAccessString = getState(EventTypes.GuestAccess)
        ?.content
        .tryGet<String>('guest_access');
    return GuestAccess.values.singleWhereOrNull(
          (element) => element.text == guestAccessString,
        ) ??
        GuestAccess.forbidden;
  }

  /// Changes the guest access. You should check first if the user is able to change it.
  Future<void> setGuestAccess(GuestAccess guestAccess) async {
    await client.setRoomStateWithKey(
      id,
      EventTypes.GuestAccess,
      '',
      {
        'guest_access': guestAccess.text,
      },
    );
    return;
  }

  /// Whether the user has the permission to change the guest access.
  bool get canChangeGuestAccess => canChangeStateEvent(EventTypes.GuestAccess);

  /// This event controls whether a user can see the events that happened in a room from before they joined.
  HistoryVisibility? get historyVisibility {
    final historyVisibilityString = getState(EventTypes.HistoryVisibility)
        ?.content
        .tryGet<String>('history_visibility');
    return HistoryVisibility.values.singleWhereOrNull(
      (element) => element.text == historyVisibilityString,
    );
  }

  /// Changes the history visibility. You should check first if the user is able to change it.
  Future<void> setHistoryVisibility(HistoryVisibility historyVisibility) async {
    await client.setRoomStateWithKey(
      id,
      EventTypes.HistoryVisibility,
      '',
      {
        'history_visibility': historyVisibility.text,
      },
    );
    return;
  }

  /// Whether the user has the permission to change the history visibility.
  bool get canChangeHistoryVisibility =>
      canChangeStateEvent(EventTypes.HistoryVisibility);

  /// Returns the encryption algorithm. Currently only `m.megolm.v1.aes-sha2` is supported.
  /// Returns null if there is no encryption algorithm.
  String? get encryptionAlgorithm =>
      getState(EventTypes.Encryption)?.parsedRoomEncryptionContent.algorithm;

  /// Checks if this room is encrypted.
  bool get encrypted => encryptionAlgorithm != null;

  Future<void> enableEncryption({int algorithmIndex = 0}) async {
    if (encrypted) throw ('Encryption is already enabled!');
    final algorithm = Client.supportedGroupEncryptionAlgorithms[algorithmIndex];
    await client.setRoomStateWithKey(
      id,
      EventTypes.Encryption,
      '',
      {
        'algorithm': algorithm,
      },
    );
    return;
  }

  /// Returns all known device keys for all participants in this room.
  Future<List<DeviceKeys>> getUserDeviceKeys() async {
    await client.userDeviceKeysLoading;
    final deviceKeys = <DeviceKeys>[];
    final users = await requestParticipants();
    for (final user in users) {
      final userDeviceKeys = client.userDeviceKeys[user.id]?.deviceKeys.values;
      if ([Membership.invite, Membership.join].contains(user.membership) &&
          userDeviceKeys != null) {
        for (final deviceKeyEntry in userDeviceKeys) {
          deviceKeys.add(deviceKeyEntry);
        }
      }
    }
    return deviceKeys;
  }

  Future<void> requestSessionKey(String sessionId, String senderKey) async {
    if (!client.encryptionEnabled) {
      return;
    }
    await client.encryption?.keyManager.request(this, sessionId, senderKey);
  }

  Future<void> _handleFakeSync(
    SyncUpdate syncUpdate, {
    Direction? direction,
  }) async {
    if (client.database != null) {
      await client.database?.transaction(() async {
        await client.handleSync(syncUpdate, direction: direction);
      });
    } else {
      await client.handleSync(syncUpdate, direction: direction);
    }
  }

  /// Whether this is an extinct room which has been archived in favor of a new
  /// room which replaces this. Use `getLegacyRoomInformations()` to get more
  /// informations about it if this is true.
  bool get isExtinct => getState(EventTypes.RoomTombstone) != null;

  /// Returns informations about how this room is
  TombstoneContent? get extinctInformations =>
      getState(EventTypes.RoomTombstone)?.parsedTombstoneContent;

  /// Checks if the `m.room.create` state has a `type` key with the value
  /// `m.space`.
  bool get isSpace =>
      getState(EventTypes.RoomCreate)?.content.tryGet<String>('type') ==
      RoomCreationTypes.mSpace;

  /// The parents of this room. Currently this SDK doesn't yet set the canonical
  /// flag and is not checking if this room is in fact a child of this space.
  /// You should therefore not rely on this and always check the children of
  /// the space.
  List<SpaceParent> get spaceParents =>
      states[EventTypes.SpaceParent]
          ?.values
          .map((state) => SpaceParent.fromState(state))
          .where((child) => child.via.isNotEmpty)
          .toList() ??
      [];

  /// List all children of this space. Children without a `via` domain will be
  /// ignored.
  /// Children are sorted by the `order` while those without this field will be
  /// sorted at the end of the list.
  List<SpaceChild> get spaceChildren => !isSpace
      ? throw Exception('Room is not a space!')
      : (states[EventTypes.SpaceChild]
              ?.values
              .map((state) => SpaceChild.fromState(state))
              .where((child) => child.via.isNotEmpty)
              .toList() ??
          [])
    ..sort(
      (a, b) => a.order.isEmpty || b.order.isEmpty
          ? b.order.compareTo(a.order)
          : a.order.compareTo(b.order),
    );

  /// Adds or edits a child of this space.
  Future<void> setSpaceChild(
    String roomId, {
    List<String>? via,
    String? order,
    bool? suggested,
  }) async {
    if (!isSpace) throw Exception('Room is not a space!');
    via ??= [client.userID!.domain!];
    await client.setRoomStateWithKey(id, EventTypes.SpaceChild, roomId, {
      'via': via,
      if (order != null) 'order': order,
      if (suggested != null) 'suggested': suggested,
    });
    await client.setRoomStateWithKey(roomId, EventTypes.SpaceParent, id, {
      'via': via,
    });
    return;
  }

  /// Generates a matrix.to link with appropriate routing info to share the room
  Future<Uri> matrixToInviteLink() async {
    if (canonicalAlias.isNotEmpty) {
      return Uri.parse(
        'https://matrix.to/#/${Uri.encodeComponent(canonicalAlias)}',
      );
    }
    final List queryParameters = [];
    final users = await requestParticipants([Membership.join]);
    final currentPowerLevelsMap = getState(EventTypes.RoomPowerLevels)?.content;

    final temp = List<User>.from(users);
    temp.removeWhere((user) => user.powerLevel < 50);
    if (currentPowerLevelsMap != null) {
      // just for weird rooms
      temp.removeWhere(
        (user) => user.powerLevel < getDefaultPowerLevel(currentPowerLevelsMap),
      );
    }

    if (temp.isNotEmpty) {
      temp.sort((a, b) => a.powerLevel.compareTo(b.powerLevel));
      if (temp.last.id.domain != null) {
        queryParameters.add(temp.last.id.domain!);
      }
    }

    final Map<String, int> servers = {};
    for (final user in users) {
      if (user.id.domain != null) {
        if (servers.containsKey(user.id.domain!)) {
          servers[user.id.domain!] = servers[user.id.domain!]! + 1;
        } else {
          servers[user.id.domain!] = 1;
        }
      }
    }
    final sortedServers = Map.fromEntries(
      servers.entries.toList()..sort((e1, e2) => e2.value.compareTo(e1.value)),
    ).keys.take(3);
    for (final server in sortedServers) {
      if (!queryParameters.contains(server)) {
        queryParameters.add(server);
      }
    }

    var queryString = '?';
    for (var i = 0; i < min(queryParameters.length, 3); i++) {
      if (i != 0) {
        queryString += '&';
      }
      queryString += 'via=${queryParameters[i]}';
    }
    return Uri.parse(
      'https://matrix.to/#/${Uri.encodeComponent(id)}$queryString',
    );
  }

  /// Remove a child from this space by setting the `via` to an empty list.
  Future<void> removeSpaceChild(String roomId) => !isSpace
      ? throw Exception('Room is not a space!')
      : setSpaceChild(roomId, via: const []);

  @override
  bool operator ==(Object other) => (other is Room && other.id == id);

  @override
  int get hashCode => Object.hashAll([id]);
}

enum EncryptionHealthState {
  allVerified,
  unverifiedDevices,
}<|MERGE_RESOLUTION|>--- conflicted
+++ resolved
@@ -1524,7 +1524,6 @@
       }
     }
 
-<<<<<<< HEAD
     Timeline timeline;
     if (_timeline != null && _timeline!.chunk == chunk) {
       timeline = _timeline!;
@@ -1540,17 +1539,6 @@
           onUpdate: onUpdate);
       _timeline = timeline;
     }
-=======
-    final timeline = Timeline(
-      room: this,
-      chunk: chunk,
-      onChange: onChange,
-      onRemove: onRemove,
-      onInsert: onInsert,
-      onNewEvent: onNewEvent,
-      onUpdate: onUpdate,
-    );
->>>>>>> fd2f9090
 
     // Fetch all users from database we have got here.
     if (eventContextId == null) {

/*
 *   Famedly Matrix SDK
 *   Copyright (C) 2019, 2020, 2021 Famedly GmbH
 *
 *   This program is free software: you can redistribute it and/or modify
 *   it under the terms of the GNU Affero General Public License as
 *   published by the Free Software Foundation, either version 3 of the
 *   License, or (at your option) any later version.
 *
 *   This program is distributed in the hope that it will be useful,
 *   but WITHOUT ANY WARRANTY; without even the implied warranty of
 *   MERCHANTABILITY or FITNESS FOR A PARTICULAR PURPOSE. See the
 *   GNU Affero General Public License for more details.
 *
 *   You should have received a copy of the GNU Affero General Public License
 *   along with this program.  If not, see <https://www.gnu.org/licenses/>.
 */

import 'dart:async';
import 'dart:convert';
import 'dart:core';
import 'dart:math';
import 'dart:typed_data';

import 'package:async/async.dart';
import 'package:collection/collection.dart' show IterableExtension;
import 'package:http/http.dart' as http;
import 'package:mime/mime.dart';
import 'package:olm/olm.dart' as olm;
import 'package:random_string/random_string.dart';

import 'package:matrix/encryption.dart';
import 'package:matrix/matrix.dart';
import 'package:matrix/matrix_api_lite/generated/fixed_model.dart';
import 'package:matrix/msc_extensions/msc_unpublished_custom_refresh_token_lifetime/msc_unpublished_custom_refresh_token_lifetime.dart';
import 'package:matrix/src/models/timeline_chunk.dart';
import 'package:matrix/src/utils/cached_stream_controller.dart';
import 'package:matrix/src/utils/client_init_exception.dart';
import 'package:matrix/src/utils/compute_callback.dart';
import 'package:matrix/src/utils/multilock.dart';
import 'package:matrix/src/utils/run_benchmarked.dart';
import 'package:matrix/src/utils/run_in_root.dart';
import 'package:matrix/src/utils/sync_update_item_count.dart';
import 'package:matrix/src/utils/try_get_push_rule.dart';
import 'package:matrix/src/utils/versions_comparator.dart';
<<<<<<< HEAD
=======
import 'package:matrix/src/voip/utils/async_cache_try_fetch.dart';
>>>>>>> f3e249da

typedef RoomSorter = int Function(Room a, Room b);

enum LoginState { loggedIn, loggedOut, softLoggedOut }

extension TrailingSlash on Uri {
  Uri stripTrailingSlash() => path.endsWith('/')
      ? replace(path: path.substring(0, path.length - 1))
      : this;
}

/// Represents a Matrix client to communicate with a
/// [Matrix](https://matrix.org) homeserver and is the entry point for this
/// SDK.
class Client extends MatrixApi {
  int? _id;

  // Keeps track of the currently ongoing syncRequest
  // in case we want to cancel it.
  int _currentSyncId = -1;

  int? get id => _id;

  final FutureOr<DatabaseApi> Function(Client)? databaseBuilder;
  final FutureOr<DatabaseApi> Function(Client)? legacyDatabaseBuilder;
  DatabaseApi? _database;

  DatabaseApi? get database => _database;

  Encryption? get encryption => _encryption;
  Encryption? _encryption;

  Set<KeyVerificationMethod> verificationMethods;

  Set<String> importantStateEvents;

  Set<String> roomPreviewLastEvents;

  bool Function(Event? currentLastEvent, Event newLastEvent)?
      shouldReplaceRoomLastEvent;

  Set<String> supportedLoginTypes;

  bool requestHistoryOnLimitedTimeline;

  final bool formatLocalpart;

  final bool mxidLocalPartFallback;

  bool shareKeysWithUnverifiedDevices;

  Future<void> Function(Client client)? onSoftLogout;

  DateTime? get accessTokenExpiresAt => _accessTokenExpiresAt;
  DateTime? _accessTokenExpiresAt;

  // For CommandsClientExtension
  final Map<String, FutureOr<String?> Function(CommandArgs)> commands = {};
  final Filter syncFilter;

  final NativeImplementations nativeImplementations;

  String? _syncFilterId;

  String? get syncFilterId => _syncFilterId;

  final ComputeCallback? compute;

  @Deprecated('Use [nativeImplementations] instead')
  Future<T> runInBackground<T, U>(
    FutureOr<T> Function(U arg) function,
    U arg,
  ) async {
    final compute = this.compute;
    if (compute != null) {
      return await compute(function, arg);
    }
    return await function(arg);
  }

  final Duration sendTimelineEventTimeout;

  /// The timeout until a typing indicator gets removed automatically.
  final Duration typingIndicatorTimeout;

  DiscoveryInformation? _wellKnown;

  /// the cached .well-known file updated using [getWellknown]
  DiscoveryInformation? get wellKnown => _wellKnown;

  /// The homeserver this client is communicating with.
  ///
  /// In case the [homeserver]'s host differs from the previous value, the
  /// [wellKnown] cache will be invalidated.
  @override
  set homeserver(Uri? homeserver) {
    if (homeserver?.host != this.homeserver?.host) {
      _wellKnown = null;
      unawaited(database?.storeWellKnown(null));
    }
    super.homeserver = homeserver;
  }

  Future<MatrixImageFileResizedResponse?> Function(
    MatrixImageFileResizeArguments,
  )? customImageResizer;

  /// Create a client
  /// [clientName] = unique identifier of this client
  /// [databaseBuilder]: A function that creates the database instance, that will be used.
  /// [legacyDatabaseBuilder]: Use this for your old database implementation to perform an automatic migration
  /// [databaseDestroyer]: A function that can be used to destroy a database instance, for example by deleting files from disk.
  /// [verificationMethods]: A set of all the verification methods this client can handle. Includes:
  ///    KeyVerificationMethod.numbers: Compare numbers. Most basic, should be supported
  ///    KeyVerificationMethod.emoji: Compare emojis
  /// [importantStateEvents]: A set of all the important state events to load when the client connects.
  ///    To speed up performance only a set of state events is loaded on startup, those that are
  ///    needed to display a room list. All the remaining state events are automatically post-loaded
  ///    when opening the timeline of a room or manually by calling `room.postLoad()`.
  ///    This set will always include the following state events:
  ///     - m.room.name
  ///     - m.room.avatar
  ///     - m.room.message
  ///     - m.room.encrypted
  ///     - m.room.encryption
  ///     - m.room.canonical_alias
  ///     - m.room.tombstone
  ///     - *some* m.room.member events, where needed
  /// [roomPreviewLastEvents]: The event types that should be used to calculate the last event
  ///     in a room for the room list.
  /// Set [requestHistoryOnLimitedTimeline] to controll the automatic behaviour if the client
  /// receives a limited timeline flag for a room.
  /// If [mxidLocalPartFallback] is true, then the local part of the mxid will be shown
  /// if there is no other displayname available. If not then this will return "Unknown user".
  /// If [formatLocalpart] is true, then the localpart of an mxid will
  /// be formatted in the way, that all "_" characters are becomming white spaces and
  /// the first character of each word becomes uppercase.
  /// If your client supports more login types like login with token or SSO, then add this to
  /// [supportedLoginTypes]. Set a custom [syncFilter] if you like. By default the app
  /// will use lazy_load_members.
  /// Set [nativeImplementations] to [NativeImplementationsIsolate] in order to
  /// enable the SDK to compute some code in background.
  /// Set [timelineEventTimeout] to the preferred time the Client should retry
  /// sending events on connection problems or to `Duration.zero` to disable it.
  /// Set [customImageResizer] to your own implementation for a more advanced
  /// and faster image resizing experience.
  /// Set [enableDehydratedDevices] to enable experimental support for enabling MSC3814 dehydrated devices.
  Client(
    this.clientName, {
    this.databaseBuilder,
    this.legacyDatabaseBuilder,
    Set<KeyVerificationMethod>? verificationMethods,
    http.Client? httpClient,
    Set<String>? importantStateEvents,

    /// You probably don't want to add state events which are also
    /// in important state events to this list, or get ready to face
    /// only having one event of that particular type in preLoad because
    /// previewEvents are stored with stateKey '' not the actual state key
    /// of your state event
    Set<String>? roomPreviewLastEvents,
    this.pinUnreadRooms = false,
    this.pinInvitedRooms = true,
    @Deprecated('Use [sendTimelineEventTimeout] instead.')
    int? sendMessageTimeoutSeconds,
    this.requestHistoryOnLimitedTimeline = false,
    Set<String>? supportedLoginTypes,
    this.mxidLocalPartFallback = true,
    this.formatLocalpart = true,
    @Deprecated('Use [nativeImplementations] instead') this.compute,
    NativeImplementations nativeImplementations = NativeImplementations.dummy,
    Level? logLevel,
    Filter? syncFilter,
    Duration defaultNetworkRequestTimeout = const Duration(seconds: 35),
    this.sendTimelineEventTimeout = const Duration(minutes: 1),
    this.customImageResizer,
    this.shareKeysWithUnverifiedDevices = true,
    this.enableDehydratedDevices = false,
    this.receiptsPublicByDefault = true,

    /// Implement your https://spec.matrix.org/v1.9/client-server-api/#soft-logout
    /// logic here.
    /// Set this to `refreshAccessToken()` for the easiest way to handle the
    /// most common reason for soft logouts.
    /// You can also perform a new login here by passing the existing deviceId.
    this.onSoftLogout,

    /// Experimental feature which allows to send a custom refresh token
    /// lifetime to the server which overrides the default one. Needs server
    /// support.
    this.customRefreshTokenLifetime,
    this.typingIndicatorTimeout = const Duration(seconds: 30),
  })  : syncFilter = syncFilter ??
            Filter(
              room: RoomFilter(
                state: StateFilter(lazyLoadMembers: true),
              ),
            ),
        importantStateEvents = importantStateEvents ??= {},
        roomPreviewLastEvents = roomPreviewLastEvents ??= {},
        supportedLoginTypes =
            supportedLoginTypes ?? {AuthenticationTypes.password},
        verificationMethods = verificationMethods ?? <KeyVerificationMethod>{},
        nativeImplementations = compute != null
            ? NativeImplementationsIsolate(compute)
            : nativeImplementations,
        super(
          httpClient: FixedTimeoutHttpClient(
            httpClient ?? http.Client(),
            defaultNetworkRequestTimeout,
          ),
        ) {
    if (logLevel != null) Logs().level = logLevel;
    importantStateEvents.addAll([
      EventTypes.RoomName,
      EventTypes.RoomAvatar,
      EventTypes.Encryption,
      EventTypes.RoomCanonicalAlias,
      EventTypes.RoomTombstone,
      EventTypes.SpaceChild,
      EventTypes.SpaceParent,
      EventTypes.RoomCreate,
    ]);
    roomPreviewLastEvents.addAll([
      EventTypes.Message,
      EventTypes.Encrypted,
      EventTypes.Sticker,
      EventTypes.CallInvite,
      EventTypes.CallAnswer,
      EventTypes.CallReject,
      EventTypes.CallHangup,
      EventTypes.GroupCallMember,
    ]);

    // register all the default commands
    registerDefaultCommands();
  }

  Duration? customRefreshTokenLifetime;

  /// Fetches the refreshToken from the database and tries to get a new
  /// access token from the server and then stores it correctly. Unlike the
  /// pure API call of `Client.refresh()` this handles the complete soft
  /// logout case.
  /// Throws an Exception if there is no refresh token available or the
  /// client is not logged in.
  Future<void> refreshAccessToken() async {
    final storedClient = await database?.getClient(clientName);
    final refreshToken = storedClient?.tryGet<String>('refresh_token');
    if (refreshToken == null) {
      throw Exception('No refresh token available');
    }
    final homeserverUrl = homeserver?.toString();
    final userId = userID;
    final deviceId = deviceID;
    if (homeserverUrl == null || userId == null || deviceId == null) {
      throw Exception('Cannot refresh access token when not logged in');
    }

    final tokenResponse = await refreshWithCustomRefreshTokenLifetime(
      refreshToken,
      refreshTokenLifetimeMs: customRefreshTokenLifetime?.inMilliseconds,
    );

    accessToken = tokenResponse.accessToken;
    final expiresInMs = tokenResponse.expiresInMs;
    final tokenExpiresAt = expiresInMs == null
        ? null
        : DateTime.now().add(Duration(milliseconds: expiresInMs));
    _accessTokenExpiresAt = tokenExpiresAt;
    await database?.updateClient(
      homeserverUrl,
      tokenResponse.accessToken,
      tokenExpiresAt,
      tokenResponse.refreshToken,
      userId,
      deviceId,
      deviceName,
      prevBatch,
      encryption?.pickledOlmAccount,
    );
  }

  /// The required name for this client.
  final String clientName;

  /// The Matrix ID of the current logged user.
  String? get userID => _userID;
  String? _userID;

  /// This points to the position in the synchronization history.
  String? get prevBatch => _prevBatch;
  String? _prevBatch;

  /// The device ID is an unique identifier for this device.
  String? get deviceID => _deviceID;
  String? _deviceID;

  /// The device name is a human readable identifier for this device.
  String? get deviceName => _deviceName;
  String? _deviceName;

  // for group calls
  // A unique identifier used for resolving duplicate group call
  // sessions from a given device. When the session_id field changes from
  // an incoming m.call.member event, any existing calls from this device in
  // this call should be terminated. The id is generated once per client load.
  String? get groupCallSessionId => _groupCallSessionId;
  String? _groupCallSessionId;

  /// Returns the current login state.
  @Deprecated('Use [onLoginStateChanged.value] instead')
  LoginState get loginState =>
      onLoginStateChanged.value ?? LoginState.loggedOut;

  bool isLogged() => accessToken != null;

  /// A list of all rooms the user is participating or invited.
  List<Room> get rooms => _rooms;
  List<Room> _rooms = [];

  /// Get a list of the archived rooms
  ///
  /// Attention! Archived rooms are only returned if [loadArchive()] was called
  /// beforehand! The state refers to the last retrieval via [loadArchive()]!
  List<ArchivedRoom> get archivedRooms => _archivedRooms;

  bool enableDehydratedDevices = false;

  /// Whether read receipts are sent as public receipts by default or just as private receipts.
  bool receiptsPublicByDefault = true;

  /// Whether this client supports end-to-end encryption using olm.
  bool get encryptionEnabled => encryption?.enabled == true;

  /// Whether this client is able to encrypt and decrypt files.
  bool get fileEncryptionEnabled => encryptionEnabled;

  String get identityKey => encryption?.identityKey ?? '';

  String get fingerprintKey => encryption?.fingerprintKey ?? '';

  /// Whether this session is unknown to others
  bool get isUnknownSession =>
      userDeviceKeys[userID]?.deviceKeys[deviceID]?.signed != true;

  /// Warning! This endpoint is for testing only!
  set rooms(List<Room> newList) {
    Logs().w('Warning! This endpoint is for testing only!');
    _rooms = newList;
  }

  /// Key/Value store of account data.
  Map<String, BasicEvent> _accountData = {};

  Map<String, BasicEvent> get accountData => _accountData;

  /// Evaluate if an event should notify quickly
  PushruleEvaluator get pushruleEvaluator =>
      _pushruleEvaluator ?? PushruleEvaluator.fromRuleset(PushRuleSet());
  PushruleEvaluator? _pushruleEvaluator;

  void _updatePushrules() {
    final ruleset = TryGetPushRule.tryFromJson(
      _accountData[EventTypes.PushRules]
              ?.content
              .tryGetMap<String, Object?>('global') ??
          {},
    );
    _pushruleEvaluator = PushruleEvaluator.fromRuleset(ruleset);
  }

  /// Presences of users by a given matrix ID
  @Deprecated('Use `fetchCurrentPresence(userId)` instead.')
  Map<String, CachedPresence> presences = {};

  int _transactionCounter = 0;

  String generateUniqueTransactionId() {
    _transactionCounter++;
    return '$clientName-$_transactionCounter-${DateTime.now().millisecondsSinceEpoch}';
  }

  Room? getRoomByAlias(String alias) {
    for (final room in rooms) {
      if (room.canonicalAlias == alias) return room;
    }
    return null;
  }

  /// Searches in the local cache for the given room and returns null if not
  /// found. If you have loaded the [loadArchive()] before, it can also return
  /// archived rooms.
  Room? getRoomById(String id) {
    for (final room in <Room>[...rooms, ..._archivedRooms.map((e) => e.room)]) {
      if (room.id == id) return room;
    }

    return null;
  }

  Map<String, dynamic> get directChats =>
      _accountData['m.direct']?.content ?? {};

  /// Returns the (first) room ID from the store which is a private chat with the user [userId].
  /// Returns null if there is none.
  String? getDirectChatFromUserId(String userId) {
    final directChats = _accountData['m.direct']?.content[userId];
    if (directChats is List<dynamic> && directChats.isNotEmpty) {
      final potentialRooms = directChats
          .cast<String>()
          .map(getRoomById)
          .where((room) => room != null && room.membership == Membership.join);
      if (potentialRooms.isNotEmpty) {
        return potentialRooms.fold<Room>(potentialRooms.first!,
            (Room prev, Room? r) {
          if (r == null) {
            return prev;
          }
          final prevLast = prev.lastEvent?.originServerTs ?? DateTime(0);
          final rLast = r.lastEvent?.originServerTs ?? DateTime(0);

          return rLast.isAfter(prevLast) ? r : prev;
        }).id;
      }
    }
    for (final room in rooms) {
      if (room.membership == Membership.invite &&
          room.getState(EventTypes.RoomMember, userID!)?.senderId == userId &&
          room.getState(EventTypes.RoomMember, userID!)?.content['is_direct'] ==
              true) {
        return room.id;
      }
    }
    return null;
  }

  /// Gets discovery information about the domain. The file may include additional keys.
  Future<DiscoveryInformation> getDiscoveryInformationsByUserId(
    String MatrixIdOrDomain,
  ) async {
    try {
      final response = await httpClient.get(
        Uri.https(
          MatrixIdOrDomain.domain ?? '',
          '/.well-known/matrix/client',
        ),
      );
      var respBody = response.body;
      try {
        respBody = utf8.decode(response.bodyBytes);
      } catch (_) {
        // No-OP
      }
      final rawJson = json.decode(respBody);
      return DiscoveryInformation.fromJson(rawJson);
    } catch (_) {
      // we got an error processing or fetching the well-known information, let's
      // provide a reasonable fallback.
      return DiscoveryInformation(
        mHomeserver: HomeserverInformation(
          baseUrl: Uri.https(MatrixIdOrDomain.domain ?? '', ''),
        ),
      );
    }
  }

  /// Checks the supported versions of the Matrix protocol and the supported
  /// login types. Throws an exception if the server is not compatible with the
  /// client and sets [homeserver] to [homeserverUrl] if it is. Supports the
  /// types `Uri` and `String`.
  Future<
      (
        DiscoveryInformation?,
        GetVersionsResponse versions,
        List<LoginFlow>,
      )> checkHomeserver(
    Uri homeserverUrl, {
    bool checkWellKnown = true,
    Set<String>? overrideSupportedVersions,
  }) async {
    final supportedVersions =
        overrideSupportedVersions ?? Client.supportedVersions;
    try {
      homeserver = homeserverUrl.stripTrailingSlash();

      // Look up well known
      DiscoveryInformation? wellKnown;
      if (checkWellKnown) {
        try {
          wellKnown = await getWellknown();
          homeserver = wellKnown.mHomeserver.baseUrl.stripTrailingSlash();
        } catch (e) {
          Logs().v('Found no well known information', e);
        }
      }

      // Check if server supports at least one supported version
      final versions = await getVersions();
      if (!versions.versions
          .any((version) => supportedVersions.contains(version))) {
        throw BadServerVersionsException(
          versions.versions.toSet(),
          supportedVersions,
        );
      }

      final loginTypes = await getLoginFlows() ?? [];
      if (!loginTypes.any((f) => supportedLoginTypes.contains(f.type))) {
        throw BadServerLoginTypesException(
          loginTypes.map((f) => f.type).toSet(),
          supportedLoginTypes,
        );
      }

      return (wellKnown, versions, loginTypes);
    } catch (_) {
      homeserver = null;
      rethrow;
    }
  }

  /// Gets discovery information about the domain. The file may include
  /// additional keys, which MUST follow the Java package naming convention,
  /// e.g. `com.example.myapp.property`. This ensures property names are
  /// suitably namespaced for each application and reduces the risk of
  /// clashes.
  ///
  /// Note that this endpoint is not necessarily handled by the homeserver,
  /// but by another webserver, to be used for discovering the homeserver URL.
  ///
  /// The result of this call is stored in [wellKnown] for later use at runtime.
  @override
  Future<DiscoveryInformation> getWellknown() async {
    final wellKnown = await super.getWellknown();

    // do not reset the well known here, so super call
    super.homeserver = wellKnown.mHomeserver.baseUrl.stripTrailingSlash();
    _wellKnown = wellKnown;
    await database?.storeWellKnown(wellKnown);
    return wellKnown;
  }

  /// Checks to see if a username is available, and valid, for the server.
  /// Returns the fully-qualified Matrix user ID (MXID) that has been registered.
  /// You have to call [checkHomeserver] first to set a homeserver.
  @override
  Future<RegisterResponse> register({
    String? username,
    String? password,
    String? deviceId,
    String? initialDeviceDisplayName,
    bool? inhibitLogin,
    bool? refreshToken,
    AuthenticationData? auth,
    AccountKind? kind,
    void Function(InitState)? onInitStateChanged,
  }) async {
    final response = await super.register(
      kind: kind,
      username: username,
      password: password,
      auth: auth,
      deviceId: deviceId,
      initialDeviceDisplayName: initialDeviceDisplayName,
      inhibitLogin: inhibitLogin,
      refreshToken: refreshToken ?? onSoftLogout != null,
    );

    // Connect if there is an access token in the response.
    final accessToken = response.accessToken;
    final deviceId_ = response.deviceId;
    final userId = response.userId;
    final homeserver = this.homeserver;
    if (accessToken == null || deviceId_ == null || homeserver == null) {
      throw Exception(
        'Registered but token, device ID, user ID or homeserver is null.',
      );
    }
    final expiresInMs = response.expiresInMs;
    final tokenExpiresAt = expiresInMs == null
        ? null
        : DateTime.now().add(Duration(milliseconds: expiresInMs));

    await init(
      newToken: accessToken,
      newTokenExpiresAt: tokenExpiresAt,
      newRefreshToken: response.refreshToken,
      newUserID: userId,
      newHomeserver: homeserver,
      newDeviceName: initialDeviceDisplayName ?? '',
      newDeviceID: deviceId_,
      onInitStateChanged: onInitStateChanged,
    );
    return response;
  }

  /// Handles the login and allows the client to call all APIs which require
  /// authentication. Returns false if the login was not successful. Throws
  /// MatrixException if login was not successful.
  /// To just login with the username 'alice' you set [identifier] to:
  /// `AuthenticationUserIdentifier(user: 'alice')`
  /// Maybe you want to set [user] to the same String to stay compatible with
  /// older server versions.
  @override
  Future<LoginResponse> login(
    String type, {
    AuthenticationIdentifier? identifier,
    String? password,
    String? token,
    String? deviceId,
    String? initialDeviceDisplayName,
    bool? refreshToken,
    @Deprecated('Deprecated in favour of identifier.') String? user,
    @Deprecated('Deprecated in favour of identifier.') String? medium,
    @Deprecated('Deprecated in favour of identifier.') String? address,
    void Function(InitState)? onInitStateChanged,
  }) async {
    if (homeserver == null) {
      final domain = identifier is AuthenticationUserIdentifier
          ? identifier.user.domain
          : null;
      if (domain != null) {
        await checkHomeserver(Uri.https(domain, ''));
      } else {
        throw Exception('No homeserver specified!');
      }
    }
    final response = await super.login(
      type,
      identifier: identifier,
      password: password,
      token: token,
      deviceId: deviceId,
      initialDeviceDisplayName: initialDeviceDisplayName,
      // ignore: deprecated_member_use
      user: user,
      // ignore: deprecated_member_use
      medium: medium,
      // ignore: deprecated_member_use
      address: address,
      refreshToken: refreshToken ?? onSoftLogout != null,
    );

    // Connect if there is an access token in the response.
    final accessToken = response.accessToken;
    final deviceId_ = response.deviceId;
    final userId = response.userId;
    final homeserver_ = homeserver;
    if (homeserver_ == null) {
      throw Exception('Registered but homerserver is null.');
    }

    final expiresInMs = response.expiresInMs;
    final tokenExpiresAt = expiresInMs == null
        ? null
        : DateTime.now().add(Duration(milliseconds: expiresInMs));

    await init(
      newToken: accessToken,
      newTokenExpiresAt: tokenExpiresAt,
      newRefreshToken: response.refreshToken,
      newUserID: userId,
      newHomeserver: homeserver_,
      newDeviceName: initialDeviceDisplayName ?? '',
      newDeviceID: deviceId_,
      onInitStateChanged: onInitStateChanged,
    );
    return response;
  }

  /// Sends a logout command to the homeserver and clears all local data,
  /// including all persistent data from the store.
  @override
  Future<void> logout() async {
    try {
      // Upload keys to make sure all are cached on the next login.
      await encryption?.keyManager.uploadInboundGroupSessions();
      await super.logout();
    } catch (e, s) {
      Logs().e('Logout failed', e, s);
      rethrow;
    } finally {
      await clear();
    }
  }

  /// Sends a logout command to the homeserver and clears all local data,
  /// including all persistent data from the store.
  @override
  Future<void> logoutAll() async {
    // Upload keys to make sure all are cached on the next login.
    await encryption?.keyManager.uploadInboundGroupSessions();

    final futures = <Future>[];
    futures.add(super.logoutAll());
    futures.add(clear());
    await Future.wait(futures).catchError((e, s) {
      Logs().e('Logout all failed', e, s);
      throw e;
    });
  }

  /// Run any request and react on user interactive authentication flows here.
  Future<T> uiaRequestBackground<T>(
    Future<T> Function(AuthenticationData? auth) request,
  ) {
    final completer = Completer<T>();
    UiaRequest? uia;
    uia = UiaRequest(
      request: request,
      onUpdate: (state) {
        if (uia != null) {
          if (state == UiaRequestState.done) {
            completer.complete(uia.result);
          } else if (state == UiaRequestState.fail) {
            completer.completeError(uia.error!);
          } else {
            onUiaRequest.add(uia);
          }
        }
      },
    );
    return completer.future;
  }

  /// Returns an existing direct room ID with this user or creates a new one.
  /// By default encryption will be enabled if the client supports encryption
  /// and the other user has uploaded any encryption keys.
  Future<String> startDirectChat(
    String mxid, {
    bool? enableEncryption,
    List<StateEvent>? initialState,
    bool waitForSync = true,
    Map<String, dynamic>? powerLevelContentOverride,
    CreateRoomPreset? preset = CreateRoomPreset.trustedPrivateChat,
  }) async {
    // Try to find an existing direct chat
    final directChatRoomId = getDirectChatFromUserId(mxid);
    if (directChatRoomId != null) {
      final room = getRoomById(directChatRoomId);
      if (room != null) {
        if (room.membership == Membership.join) {
          return directChatRoomId;
        } else if (room.membership == Membership.invite) {
          // we might already have an invite into a DM room. If that is the case, we should try to join. If the room is
          // unjoinable, that will automatically leave the room, so in that case we need to continue creating a new
          // room. (This implicitly also prevents the room from being returned as a DM room by getDirectChatFromUserId,
          // because it only returns joined or invited rooms atm.)
          await room.join();
          if (room.membership != Membership.leave) {
            if (waitForSync) {
              if (room.membership != Membership.join) {
                // Wait for room actually appears in sync with the right membership
                await waitForRoomInSync(directChatRoomId, join: true);
              }
            }
            return directChatRoomId;
          }
        }
      }
    }

    enableEncryption ??=
        encryptionEnabled && await userOwnsEncryptionKeys(mxid);
    if (enableEncryption) {
      initialState ??= [];
      if (!initialState.any((s) => s.type == EventTypes.Encryption)) {
        initialState.add(
          StateEvent(
            content: {
              'algorithm': supportedGroupEncryptionAlgorithms.first,
            },
            type: EventTypes.Encryption,
          ),
        );
      }
    }

    // Start a new direct chat
    final roomId = await createRoom(
      invite: [mxid],
      isDirect: true,
      preset: preset,
      initialState: initialState,
      powerLevelContentOverride: powerLevelContentOverride,
    );

    if (waitForSync) {
      final room = getRoomById(roomId);
      if (room == null || room.membership != Membership.join) {
        // Wait for room actually appears in sync
        await waitForRoomInSync(roomId, join: true);
      }
    }

    await Room(id: roomId, client: this).addToDirectChat(mxid);

    return roomId;
  }

  /// Simplified method to create a new group chat. By default it is a private
  /// chat. The encryption is enabled if this client supports encryption and
  /// the preset is not a public chat.
  Future<String> createGroupChat({
    String? groupName,
    bool? enableEncryption,
    List<String>? invite,
    CreateRoomPreset preset = CreateRoomPreset.privateChat,
    List<StateEvent>? initialState,
    Visibility? visibility,
    HistoryVisibility? historyVisibility,
    bool waitForSync = true,
    bool groupCall = false,
    bool federated = true,
    Map<String, dynamic>? powerLevelContentOverride,
  }) async {
    enableEncryption ??=
        encryptionEnabled && preset != CreateRoomPreset.publicChat;
    if (enableEncryption) {
      initialState ??= [];
      if (!initialState.any((s) => s.type == EventTypes.Encryption)) {
        initialState.add(
          StateEvent(
            content: {
              'algorithm': supportedGroupEncryptionAlgorithms.first,
            },
            type: EventTypes.Encryption,
          ),
        );
      }
    }
    if (historyVisibility != null) {
      initialState ??= [];
      if (!initialState.any((s) => s.type == EventTypes.HistoryVisibility)) {
        initialState.add(
          StateEvent(
            content: {
              'history_visibility': historyVisibility.text,
            },
            type: EventTypes.HistoryVisibility,
          ),
        );
      }
    }
    if (groupCall) {
      powerLevelContentOverride ??= {};
      powerLevelContentOverride['events'] ??= {};
      powerLevelContentOverride['events'][EventTypes.GroupCallMember] ??=
          powerLevelContentOverride['events_default'] ?? 0;
    }

    final roomId = await createRoom(
      creationContent: federated ? null : {'m.federate': false},
      invite: invite,
      preset: preset,
      name: groupName,
      initialState: initialState,
      visibility: visibility,
      powerLevelContentOverride: powerLevelContentOverride,
    );

    if (waitForSync) {
      if (getRoomById(roomId) == null) {
        // Wait for room actually appears in sync
        await waitForRoomInSync(roomId, join: true);
      }
    }
    return roomId;
  }

  /// Wait for the room to appear into the enabled section of the room sync.
  /// By default, the function will listen for room in invite, join and leave
  /// sections of the sync.
  Future<SyncUpdate> waitForRoomInSync(
    String roomId, {
    bool join = false,
    bool invite = false,
    bool leave = false,
  }) async {
    if (!join && !invite && !leave) {
      join = true;
      invite = true;
      leave = true;
    }

    // Wait for the next sync where this room appears.
    final syncUpdate = await onSync.stream.firstWhere(
      (sync) =>
          invite && (sync.rooms?.invite?.containsKey(roomId) ?? false) ||
          join && (sync.rooms?.join?.containsKey(roomId) ?? false) ||
          leave && (sync.rooms?.leave?.containsKey(roomId) ?? false),
    );

    // Wait for this sync to be completely processed.
    await onSyncStatus.stream.firstWhere(
      (syncStatus) => syncStatus.status == SyncStatus.finished,
    );
    return syncUpdate;
  }

  /// Checks if the given user has encryption keys. May query keys from the
  /// server to answer this.
  Future<bool> userOwnsEncryptionKeys(String userId) async {
    if (userId == userID) return encryptionEnabled;
    if (_userDeviceKeys[userId]?.deviceKeys.isNotEmpty ?? false) {
      return true;
    }
    final keys = await queryKeys({userId: []});
    return keys.deviceKeys?[userId]?.isNotEmpty ?? false;
  }

  /// Creates a new space and returns the Room ID. The parameters are mostly
  /// the same like in [createRoom()].
  /// Be aware that spaces appear in the [rooms] list. You should check if a
  /// room is a space by using the `room.isSpace` getter and then just use the
  /// room as a space with `room.toSpace()`.
  ///
  /// https://github.com/matrix-org/matrix-doc/blob/matthew/msc1772/proposals/1772-groups-as-rooms.md
  Future<String> createSpace({
    String? name,
    String? topic,
    Visibility visibility = Visibility.public,
    String? spaceAliasName,
    List<String>? invite,
    List<Invite3pid>? invite3pid,
    String? roomVersion,
    bool waitForSync = false,
  }) async {
    final id = await createRoom(
      name: name,
      topic: topic,
      visibility: visibility,
      roomAliasName: spaceAliasName,
      creationContent: {'type': 'm.space'},
      powerLevelContentOverride: {'events_default': 100},
      invite: invite,
      invite3pid: invite3pid,
      roomVersion: roomVersion,
    );

    if (waitForSync) {
      await waitForRoomInSync(id, join: true);
    }

    return id;
  }

  @Deprecated('Use getUserProfile(userID) instead')
  Future<Profile> get ownProfile => fetchOwnProfile();

  /// Returns the user's own displayname and avatar url. In Matrix it is possible that
  /// one user can have different displaynames and avatar urls in different rooms.
  /// Tries to get the profile from homeserver first, if failed, falls back to a profile
  /// from a room where the user exists. Set `useServerCache` to true to get any
  /// prior value from this function
  @Deprecated('Use fetchOwnProfile() instead')
<<<<<<< HEAD
  Future<Profile> fetchOwnProfileFromServer(
      {bool useServerCache = false}) async {
=======
  Future<Profile> fetchOwnProfileFromServer({
    bool useServerCache = false,
  }) async {
>>>>>>> f3e249da
    try {
      return await getProfileFromUserId(
        userID!,
        getFromRooms: false,
        cache: useServerCache,
      );
    } catch (e) {
      Logs().w(
        '[Matrix] getting profile from homeserver failed, falling back to first room with required profile',
      );
      return await getProfileFromUserId(
        userID!,
        getFromRooms: true,
        cache: true,
      );
    }
  }

  /// Returns the user's own displayname and avatar url. In Matrix it is possible that
  /// one user can have different displaynames and avatar urls in different rooms.
  /// This returns the profile from the first room by default, override `getFromRooms`
  /// to false to fetch from homeserver.
  Future<Profile> fetchOwnProfile({
    @Deprecated('No longer supported') bool getFromRooms = true,
    @Deprecated('No longer supported') bool cache = true,
  }) =>
      getProfileFromUserId(userID!);

  /// Get the combined profile information for this user. First checks for a
  /// non outdated cached profile before requesting from the server. Cached
  /// profiles are outdated if they have been cached in a time older than the
  /// [maxCacheAge] or they have been marked as outdated by an event in the
  /// sync loop.
  /// In case of an
  ///
  /// [userId] The user whose profile information to get.
  @override
  Future<CachedProfileInformation> getUserProfile(
    String userId, {
    Duration timeout = const Duration(seconds: 30),
    Duration maxCacheAge = const Duration(days: 1),
  }) async {
    final cachedProfile = await database?.getUserProfile(userId);
    if (cachedProfile != null &&
        !cachedProfile.outdated &&
        DateTime.now().difference(cachedProfile.updated) < maxCacheAge) {
      return cachedProfile;
    }

    final ProfileInformation profile;
    try {
      profile = await (_userProfileRequests[userId] ??=
          super.getUserProfile(userId).timeout(timeout));
    } catch (e) {
      Logs().d('Unable to fetch profile from server', e);
      if (cachedProfile == null) rethrow;
      return cachedProfile;
    } finally {
      unawaited(_userProfileRequests.remove(userId));
    }

    final newCachedProfile = CachedProfileInformation.fromProfile(
      profile,
      outdated: false,
      updated: DateTime.now(),
    );

    await database?.storeUserProfile(userId, newCachedProfile);

    return newCachedProfile;
  }

  final Map<String, Future<ProfileInformation>> _userProfileRequests = {};

  final CachedStreamController<String> onUserProfileUpdate =
      CachedStreamController<String>();

  /// Get the combined profile information for this user from the server or
  /// from the cache depending on the cache value. Returns a `Profile` object
  /// including the given userId but without information about how outdated
  /// the profile is. If you need those, try using `getUserProfile()` instead.
  Future<Profile> getProfileFromUserId(
    String userId, {
    @Deprecated('No longer supported') bool? getFromRooms,
    @Deprecated('No longer supported') bool? cache,
    Duration timeout = const Duration(seconds: 30),
    Duration maxCacheAge = const Duration(days: 1),
  }) async {
    CachedProfileInformation? cachedProfileInformation;
    try {
      cachedProfileInformation = await getUserProfile(
        userId,
        timeout: timeout,
        maxCacheAge: maxCacheAge,
      );
    } catch (e) {
      Logs().d('Unable to fetch profile for $userId', e);
    }

    return Profile(
      userId: userId,
      displayName: cachedProfileInformation?.displayname,
      avatarUrl: cachedProfileInformation?.avatarUrl,
    );
  }

  final List<ArchivedRoom> _archivedRooms = [];

  /// Return an archive room containing the room and the timeline for a specific archived room.
  ArchivedRoom? getArchiveRoomFromCache(String roomId) {
    for (var i = 0; i < _archivedRooms.length; i++) {
      final archive = _archivedRooms[i];
      if (archive.room.id == roomId) return archive;
    }
    return null;
  }

  /// Remove all the archives stored in cache.
  void clearArchivesFromCache() {
    _archivedRooms.clear();
  }

  @Deprecated('Use [loadArchive()] instead.')
  Future<List<Room>> get archive => loadArchive();

  /// Fetch all the archived rooms from the server and return the list of the
  /// room. If you want to have the Timelines bundled with it, use
  /// loadArchiveWithTimeline instead.
  Future<List<Room>> loadArchive() async {
    return (await loadArchiveWithTimeline()).map((e) => e.room).toList();
  }

  // Synapse caches sync responses. Documentation:
  // https://matrix-org.github.io/synapse/latest/usage/configuration/config_documentation.html#caches-and-associated-values
  // At the time of writing, the cache key consists of the following fields:  user, timeout, since, filter_id,
  // full_state, device_id, last_ignore_accdata_streampos.
  // Since we can't pass a since token, the easiest field to vary is the timeout to bust through the synapse cache and
  // give us the actual currently left rooms. Since the timeout doesn't matter for initial sync, this should actually
  // not make any visible difference apart from properly fetching the cached rooms.
  int _archiveCacheBusterTimeout = 0;

  /// Fetch the archived rooms from the server and return them as a list of
  /// [ArchivedRoom] objects containing the [Room] and the associated [Timeline].
  Future<List<ArchivedRoom>> loadArchiveWithTimeline() async {
    _archivedRooms.clear();

    final filter = jsonEncode(
      Filter(
        room: RoomFilter(
          state: StateFilter(lazyLoadMembers: true),
          includeLeave: true,
          timeline: StateFilter(limit: 10),
        ),
      ).toJson(),
    );

    final syncResp = await sync(
      filter: filter,
      timeout: _archiveCacheBusterTimeout,
      setPresence: syncPresence,
    );
    // wrap around and hope there are not more than 30 leaves in 2 minutes :)
    _archiveCacheBusterTimeout = (_archiveCacheBusterTimeout + 1) % 30;

    final leave = syncResp.rooms?.leave;
    if (leave != null) {
      for (final entry in leave.entries) {
        await _storeArchivedRoom(entry.key, entry.value);
      }
    }

    // Sort the archived rooms by last event originServerTs as this is the
    // best indicator we have to sort them. For archived rooms where we don't
    // have any, we move them to the bottom.
    final beginningOfTime = DateTime.fromMillisecondsSinceEpoch(0);
    _archivedRooms.sort(
      (b, a) => (a.room.lastEvent?.originServerTs ?? beginningOfTime)
          .compareTo(b.room.lastEvent?.originServerTs ?? beginningOfTime),
    );

    return _archivedRooms;
  }

  /// [_storeArchivedRoom]
  /// @leftRoom we can pass a room which was left so that we don't loose states
  Future<void> _storeArchivedRoom(
    String id,
    LeftRoomUpdate update, {
    Room? leftRoom,
  }) async {
    final roomUpdate = update;
    final archivedRoom = leftRoom ??
        Room(
          id: id,
          membership: Membership.leave,
          client: this,
          roomAccountData: roomUpdate.accountData
                  ?.asMap()
                  .map((k, v) => MapEntry(v.type, v)) ??
              <String, BasicRoomEvent>{},
        );
    // Set membership of room to leave, in the case we got a left room passed, otherwise
    // the left room would have still membership join, which would be wrong for the setState later
    archivedRoom.membership = Membership.leave;
    final timeline = Timeline(
      room: archivedRoom,
      chunk: TimelineChunk(
        events: roomUpdate.timeline?.events?.reversed
                .toList() // we display the event in the other sence
                .map((e) => Event.fromMatrixEvent(e, archivedRoom))
                .toList() ??
            [],
      ),
    );

    archivedRoom.prev_batch = update.timeline?.prevBatch;

    final stateEvents = roomUpdate.state;
    if (stateEvents != null) {
      await _handleRoomEvents(
        archivedRoom,
        stateEvents,
        EventUpdateType.state,
        store: false,
      );
    }

    final timelineEvents = roomUpdate.timeline?.events;
    if (timelineEvents != null) {
      await _handleRoomEvents(
        archivedRoom,
        timelineEvents.reversed.toList(),
        EventUpdateType.timeline,
        store: false,
      );
    }

    for (var i = 0; i < timeline.events.length; i++) {
      // Try to decrypt encrypted events but don't update the database.
      if (archivedRoom.encrypted && archivedRoom.client.encryptionEnabled) {
        if (timeline.events[i].type == EventTypes.Encrypted) {
          await archivedRoom.client.encryption!
              .decryptRoomEvent(
                archivedRoom.id,
                timeline.events[i],
              )
              .then(
                (decrypted) => timeline.events[i] = decrypted,
              );
        }
      }
    }

    _archivedRooms.add(ArchivedRoom(room: archivedRoom, timeline: timeline));
  }

  final _versionsCache =
      AsyncCache<GetVersionsResponse>(const Duration(hours: 1));

  Future<bool> authenticatedMediaSupported() async {
<<<<<<< HEAD
    final versionsResponse = await _versionsCache.fetch(() => getVersions());
=======
    final versionsResponse = await _versionsCache.tryFetch(() => getVersions());
>>>>>>> f3e249da
    return versionsResponse.versions.any(
          (v) => isVersionGreaterThanOrEqualTo(v, 'v1.11'),
        ) ||
        versionsResponse.unstableFeatures?['org.matrix.msc3916.stable'] == true;
  }

<<<<<<< HEAD
  final _serverConfigCache = AsyncCache<ServerConfig>(const Duration(hours: 1));

  /// This endpoint allows clients to retrieve the configuration of the content
  /// repository, such as upload limitations.
  /// Clients SHOULD use this as a guide when using content repository endpoints.
  /// All values are intentionally left optional. Clients SHOULD follow
  /// the advice given in the field description when the field is not available.
  ///
  /// **NOTE:** Both clients and server administrators should be aware that proxies
  /// between the client and the server may affect the apparent behaviour of content
  /// repository APIs, for example, proxies may enforce a lower upload size limit
  /// than is advertised by the server on this endpoint.
  @override
  Future<ServerConfig> getConfig() =>
      _serverConfigCache.fetch(() => _getAuthenticatedConfig());

  // TODO: remove once we are able to autogen this
  Future<ServerConfig> _getAuthenticatedConfig() async {
    String path;
    if (await authenticatedMediaSupported()) {
      path = '_matrix/client/v1/media/config';
    } else {
      path = '_matrix/media/v3/config';
    }
    final requestUri = Uri(path: path);
    final request = http.Request('GET', baseUri!.resolveUri(requestUri));
    request.headers['authorization'] = 'Bearer ${bearerToken!}';
    final response = await httpClient.send(request);
    final responseBody = await response.stream.toBytes();
    if (response.statusCode != 200) unexpectedResponse(response, responseBody);
    final responseString = utf8.decode(responseBody);
    final json = jsonDecode(responseString);
    return ServerConfig.fromJson(json as Map<String, Object?>);
  }

  ///
  ///
  /// [serverName] The server name from the `mxc://` URI (the authoritory component)
  ///
  ///
  /// [mediaId] The media ID from the `mxc://` URI (the path component)
  ///
  ///
  /// [allowRemote] Indicates to the server that it should not attempt to fetch the media if it is deemed
  /// remote. This is to prevent routing loops where the server contacts itself. Defaults to
  /// true if not provided.
  ///
  @override
  // TODO: remove once we are able to autogen this
  Future<FileResponse> getContent(String serverName, String mediaId,
      {bool? allowRemote}) async {
    String path;

    if (await authenticatedMediaSupported()) {
      path =
          '_matrix/client/v1/media/download/${Uri.encodeComponent(serverName)}/${Uri.encodeComponent(mediaId)}';
    } else {
      path =
          '_matrix/media/v3/download/${Uri.encodeComponent(serverName)}/${Uri.encodeComponent(mediaId)}';
    }
    final requestUri = Uri(path: path, queryParameters: {
      if (allowRemote != null && !await authenticatedMediaSupported())
        // removed with msc3916, so just to be explicit
        'allow_remote': allowRemote.toString(),
    });
    final request = http.Request('GET', baseUri!.resolveUri(requestUri));
    request.headers['authorization'] = 'Bearer ${bearerToken!}';
    final response = await httpClient.send(request);
    final responseBody = await response.stream.toBytes();
    if (response.statusCode != 200) unexpectedResponse(response, responseBody);
    return FileResponse(
        contentType: response.headers['content-type'], data: responseBody);
  }

  /// This will download content from the content repository (same as
  /// the previous endpoint) but replace the target file name with the one
  /// provided by the caller.
  ///
  /// [serverName] The server name from the `mxc://` URI (the authoritory component)
  ///
  ///
  /// [mediaId] The media ID from the `mxc://` URI (the path component)
  ///
  ///
  /// [fileName] A filename to give in the `Content-Disposition` header.
  ///
  /// [allowRemote] Indicates to the server that it should not attempt to fetch the media if it is deemed
  /// remote. This is to prevent routing loops where the server contacts itself. Defaults to
  /// true if not provided.
  ///
  @override
  // TODO: remove once we are able to autogen this
  Future<FileResponse> getContentOverrideName(
      String serverName, String mediaId, String fileName,
      {bool? allowRemote}) async {
    String path;
    if (await authenticatedMediaSupported()) {
      path =
          '_matrix/client/v1/media/download/${Uri.encodeComponent(serverName)}/${Uri.encodeComponent(mediaId)}/${Uri.encodeComponent(fileName)}';
    } else {
      path =
          '_matrix/media/v3/download/${Uri.encodeComponent(serverName)}/${Uri.encodeComponent(mediaId)}/${Uri.encodeComponent(fileName)}';
    }
    final requestUri = Uri(path: path, queryParameters: {
      if (allowRemote != null && !await authenticatedMediaSupported())
        // removed with msc3916, so just to be explicit
        'allow_remote': allowRemote.toString(),
    });
    final request = http.Request('GET', baseUri!.resolveUri(requestUri));
    request.headers['authorization'] = 'Bearer ${bearerToken!}';
    final response = await httpClient.send(request);
    final responseBody = await response.stream.toBytes();
    if (response.statusCode != 200) unexpectedResponse(response, responseBody);
    return FileResponse(
        contentType: response.headers['content-type'], data: responseBody);
  }

  /// Get information about a URL for the client. Typically this is called when a
  /// client sees a URL in a message and wants to render a preview for the user.
  ///
  /// **Note:**
  /// Clients should consider avoiding this endpoint for URLs posted in encrypted
  /// rooms. Encrypted rooms often contain more sensitive information the users
  /// do not want to share with the homeserver, and this can mean that the URLs
  /// being shared should also not be shared with the homeserver.
  ///
  /// [url] The URL to get a preview of.
  ///
  /// [ts] The preferred point in time to return a preview for. The server may
  /// return a newer version if it does not have the requested version
  /// available.
  @override
  // TODO: remove once we are able to autogen this
  Future<GetUrlPreviewResponse> getUrlPreview(Uri url, {int? ts}) async {
    String path;
    if (await authenticatedMediaSupported()) {
      path = '_matrix/client/v1/media/preview_url';
    } else {
      path = '_matrix/media/v3/preview_url';
    }
    final requestUri = Uri(path: path, queryParameters: {
      'url': url.toString(),
      if (ts != null) 'ts': ts.toString(),
    });
    final request = http.Request('GET', baseUri!.resolveUri(requestUri));
    request.headers['authorization'] = 'Bearer ${bearerToken!}';
    final response = await httpClient.send(request);
    final responseBody = await response.stream.toBytes();
    if (response.statusCode != 200) unexpectedResponse(response, responseBody);
    final responseString = utf8.decode(responseBody);
    final json = jsonDecode(responseString);
    return GetUrlPreviewResponse.fromJson(json as Map<String, Object?>);
  }

  /// Download a thumbnail of content from the content repository.
  /// See the [Thumbnails](https://spec.matrix.org/unstable/client-server-api/#thumbnails) section for more information.
  ///
  /// [serverName] The server name from the `mxc://` URI (the authoritory component)
  ///
  ///
  /// [mediaId] The media ID from the `mxc://` URI (the path component)
  ///
  ///
  /// [width] The *desired* width of the thumbnail. The actual thumbnail may be
  /// larger than the size specified.
  ///
  /// [height] The *desired* height of the thumbnail. The actual thumbnail may be
  /// larger than the size specified.
  ///
  /// [method] The desired resizing method. See the [Thumbnails](https://spec.matrix.org/unstable/client-server-api/#thumbnails)
  /// section for more information.
  ///
  /// [allowRemote] Indicates to the server that it should not attempt to fetch
  /// the media if it is deemed remote. This is to prevent routing loops
  /// where the server contacts itself. Defaults to true if not provided.
  @override
  // TODO: remove once we are able to autogen this
  Future<FileResponse> getContentThumbnail(
      String serverName, String mediaId, int width, int height,
      {Method? method, bool? allowRemote}) async {
    String path;
    if (await authenticatedMediaSupported()) {
      path =
          '_matrix/client/v1/media/thumbnail/${Uri.encodeComponent(serverName)}/${Uri.encodeComponent(mediaId)}';
    } else {
      path =
          '_matrix/media/v3/thumbnail/${Uri.encodeComponent(serverName)}/${Uri.encodeComponent(mediaId)}';
    }

    final requestUri = Uri(path: path, queryParameters: {
      'width': width.toString(),
      'height': height.toString(),
      if (method != null) 'method': method.name,
      if (allowRemote != null && !await authenticatedMediaSupported())
        // removed with msc3916, so just to be explicit
        'allow_remote': allowRemote.toString(),
    });

    final request = http.Request('GET', baseUri!.resolveUri(requestUri));
    request.headers['authorization'] = 'Bearer ${bearerToken!}';
    final response = await httpClient.send(request);
    final responseBody = await response.stream.toBytes();
    if (response.statusCode != 200) unexpectedResponse(response, responseBody);
    return FileResponse(
        contentType: response.headers['content-type'], data: responseBody);
=======
  final _serverConfigCache = AsyncCache<MediaConfig>(const Duration(hours: 1));

  /// This endpoint allows clients to retrieve the configuration of the content
  /// repository, such as upload limitations.
  /// Clients SHOULD use this as a guide when using content repository endpoints.
  /// All values are intentionally left optional. Clients SHOULD follow
  /// the advice given in the field description when the field is not available.
  ///
  /// **NOTE:** Both clients and server administrators should be aware that proxies
  /// between the client and the server may affect the apparent behaviour of content
  /// repository APIs, for example, proxies may enforce a lower upload size limit
  /// than is advertised by the server on this endpoint.
  @override
  Future<MediaConfig> getConfig() => _serverConfigCache.tryFetch(
        () async => (await authenticatedMediaSupported())
            ? getConfigAuthed()
            // ignore: deprecated_member_use_from_same_package
            : super.getConfig(),
      );

  ///
  ///
  /// [serverName] The server name from the `mxc://` URI (the authoritory component)
  ///
  ///
  /// [mediaId] The media ID from the `mxc://` URI (the path component)
  ///
  ///
  /// [allowRemote] Indicates to the server that it should not attempt to fetch the media if
  /// it is deemed remote. This is to prevent routing loops where the server
  /// contacts itself.
  ///
  /// Defaults to `true` if not provided.
  ///
  /// [timeoutMs] The maximum number of milliseconds that the client is willing to wait to
  /// start receiving data, in the case that the content has not yet been
  /// uploaded. The default value is 20000 (20 seconds). The content
  /// repository SHOULD impose a maximum value for this parameter. The
  /// content repository MAY respond before the timeout.
  ///
  ///
  /// [allowRedirect] Indicates to the server that it may return a 307 or 308 redirect
  /// response that points at the relevant media content. When not explicitly
  /// set to `true` the server must return the media content itself.
  ///
  @override
  Future<FileResponse> getContent(
    String serverName,
    String mediaId, {
    bool? allowRemote,
    int? timeoutMs,
    bool? allowRedirect,
  }) async {
    return (await authenticatedMediaSupported())
        ? getContentAuthed(
            serverName,
            mediaId,
            timeoutMs: timeoutMs,
          )
        // ignore: deprecated_member_use_from_same_package
        : super.getContent(
            serverName,
            mediaId,
            allowRemote: allowRemote,
            timeoutMs: timeoutMs,
            allowRedirect: allowRedirect,
          );
  }

  /// This will download content from the content repository (same as
  /// the previous endpoint) but replace the target file name with the one
  /// provided by the caller.
  ///
  /// {{% boxes/warning %}}
  /// {{< changed-in v="1.11" >}} This endpoint MAY return `404 M_NOT_FOUND`
  /// for media which exists, but is after the server froze unauthenticated
  /// media access. See [Client Behaviour](https://spec.matrix.org/unstable/client-server-api/#content-repo-client-behaviour) for more
  /// information.
  /// {{% /boxes/warning %}}
  ///
  /// [serverName] The server name from the `mxc://` URI (the authority component).
  ///
  ///
  /// [mediaId] The media ID from the `mxc://` URI (the path component).
  ///
  ///
  /// [fileName] A filename to give in the `Content-Disposition` header.
  ///
  /// [allowRemote] Indicates to the server that it should not attempt to fetch the media if
  /// it is deemed remote. This is to prevent routing loops where the server
  /// contacts itself.
  ///
  /// Defaults to `true` if not provided.
  ///
  /// [timeoutMs] The maximum number of milliseconds that the client is willing to wait to
  /// start receiving data, in the case that the content has not yet been
  /// uploaded. The default value is 20000 (20 seconds). The content
  /// repository SHOULD impose a maximum value for this parameter. The
  /// content repository MAY respond before the timeout.
  ///
  ///
  /// [allowRedirect] Indicates to the server that it may return a 307 or 308 redirect
  /// response that points at the relevant media content. When not explicitly
  /// set to `true` the server must return the media content itself.
  @override
  Future<FileResponse> getContentOverrideName(
    String serverName,
    String mediaId,
    String fileName, {
    bool? allowRemote,
    int? timeoutMs,
    bool? allowRedirect,
  }) async {
    return (await authenticatedMediaSupported())
        ? getContentOverrideNameAuthed(
            serverName,
            mediaId,
            fileName,
            timeoutMs: timeoutMs,
          )
        // ignore: deprecated_member_use_from_same_package
        : super.getContentOverrideName(
            serverName,
            mediaId,
            fileName,
            allowRemote: allowRemote,
            timeoutMs: timeoutMs,
            allowRedirect: allowRedirect,
          );
  }

  /// Download a thumbnail of content from the content repository.
  /// See the [Thumbnails](https://spec.matrix.org/unstable/client-server-api/#thumbnails) section for more information.
  ///
  /// {{% boxes/note %}}
  /// Clients SHOULD NOT generate or use URLs which supply the access token in
  /// the query string. These URLs may be copied by users verbatim and provided
  /// in a chat message to another user, disclosing the sender's access token.
  /// {{% /boxes/note %}}
  ///
  /// Clients MAY be redirected using the 307/308 responses below to download
  /// the request object. This is typical when the homeserver uses a Content
  /// Delivery Network (CDN).
  ///
  /// [serverName] The server name from the `mxc://` URI (the authority component).
  ///
  ///
  /// [mediaId] The media ID from the `mxc://` URI (the path component).
  ///
  ///
  /// [width] The *desired* width of the thumbnail. The actual thumbnail may be
  /// larger than the size specified.
  ///
  /// [height] The *desired* height of the thumbnail. The actual thumbnail may be
  /// larger than the size specified.
  ///
  /// [method] The desired resizing method. See the [Thumbnails](https://spec.matrix.org/unstable/client-server-api/#thumbnails)
  /// section for more information.
  ///
  /// [timeoutMs] The maximum number of milliseconds that the client is willing to wait to
  /// start receiving data, in the case that the content has not yet been
  /// uploaded. The default value is 20000 (20 seconds). The content
  /// repository SHOULD impose a maximum value for this parameter. The
  /// content repository MAY respond before the timeout.
  ///
  ///
  /// [animated] Indicates preference for an animated thumbnail from the server, if possible. Animated
  /// thumbnails typically use the content types `image/gif`, `image/png` (with APNG format),
  /// `image/apng`, and `image/webp` instead of the common static `image/png` or `image/jpeg`
  /// content types.
  ///
  /// When `true`, the server SHOULD return an animated thumbnail if possible and supported.
  /// When `false`, the server MUST NOT return an animated thumbnail. For example, returning a
  /// static `image/png` or `image/jpeg` thumbnail. When not provided, the server SHOULD NOT
  /// return an animated thumbnail.
  ///
  /// Servers SHOULD prefer to return `image/webp` thumbnails when supporting animation.
  ///
  /// When `true` and the media cannot be animated, such as in the case of a JPEG or PDF, the
  /// server SHOULD behave as though `animated` is `false`.
  @override
  Future<FileResponse> getContentThumbnail(
    String serverName,
    String mediaId,
    int width,
    int height, {
    Method? method,
    bool? allowRemote,
    int? timeoutMs,
    bool? allowRedirect,
    bool? animated,
  }) async {
    return (await authenticatedMediaSupported())
        ? getContentThumbnailAuthed(
            serverName,
            mediaId,
            width,
            height,
            method: method,
            timeoutMs: timeoutMs,
            animated: animated,
          )
        // ignore: deprecated_member_use_from_same_package
        : super.getContentThumbnail(
            serverName,
            mediaId,
            width,
            height,
            method: method,
            timeoutMs: timeoutMs,
            animated: animated,
          );
  }

  /// Get information about a URL for the client. Typically this is called when a
  /// client sees a URL in a message and wants to render a preview for the user.
  ///
  /// {{% boxes/note %}}
  /// Clients should consider avoiding this endpoint for URLs posted in encrypted
  /// rooms. Encrypted rooms often contain more sensitive information the users
  /// do not want to share with the homeserver, and this can mean that the URLs
  /// being shared should also not be shared with the homeserver.
  /// {{% /boxes/note %}}
  ///
  /// [url] The URL to get a preview of.
  ///
  /// [ts] The preferred point in time to return a preview for. The server may
  /// return a newer version if it does not have the requested version
  /// available.
  @override
  Future<PreviewForUrl> getUrlPreview(Uri url, {int? ts}) async {
    return (await authenticatedMediaSupported())
        ? getUrlPreviewAuthed(url, ts: ts)
        // ignore: deprecated_member_use_from_same_package
        : super.getUrlPreview(url, ts: ts);
>>>>>>> f3e249da
  }

  /// Uploads a file into the Media Repository of the server and also caches it
  /// in the local database, if it is small enough.
  /// Returns the mxc url. Please note, that this does **not** encrypt
  /// the content. Use `Room.sendFileEvent()` for end to end encryption.
  @override
  Future<Uri> uploadContent(
    Uint8List file, {
    String? filename,
    String? contentType,
  }) async {
    final mediaConfig = await getConfig();
    final maxMediaSize = mediaConfig.mUploadSize;
    if (maxMediaSize != null && maxMediaSize < file.lengthInBytes) {
      throw FileTooBigMatrixException(file.lengthInBytes, maxMediaSize);
    }

    contentType ??= lookupMimeType(filename ?? '', headerBytes: file);
    final mxc = await super
        .uploadContent(file, filename: filename, contentType: contentType);

    final database = this.database;
    if (database != null && file.length <= database.maxFileSize) {
      await database.storeFile(
        mxc,
        file,
        DateTime.now().millisecondsSinceEpoch,
      );
    }
    return mxc;
  }

  /// Sends a typing notification and initiates a megolm session, if needed
  @override
  Future<void> setTyping(
    String userId,
    String roomId,
    bool typing, {
    int? timeout,
  }) async {
    await super.setTyping(userId, roomId, typing, timeout: timeout);
    final room = getRoomById(roomId);
    if (typing && room != null && encryptionEnabled && room.encrypted) {
      // ignore: unawaited_futures
      encryption?.keyManager.prepareOutboundGroupSession(roomId);
    }
  }

  /// dumps the local database and exports it into a String.
  ///
  /// WARNING: never re-import the dump twice
  ///
  /// This can be useful to migrate a session from one device to a future one.
  Future<String?> exportDump() async {
    if (database != null) {
      await abortSync();
      await dispose(closeDatabase: false);

      final export = await database!.exportDump();

      await clear();
      return export;
    }
    return null;
  }

  /// imports a dumped session
  ///
  /// WARNING: never re-import the dump twice
  Future<bool> importDump(String export) async {
    try {
      // stopping sync loop and subscriptions while keeping DB open
      await dispose(closeDatabase: false);
    } catch (_) {
      // Client was probably not initialized yet.
    }

    _database ??= await databaseBuilder!.call(this);

    final success = await database!.importDump(export);

    if (success) {
      // closing including DB
      await dispose();

      try {
        bearerToken = null;

        await init(
          waitForFirstSync: false,
          waitUntilLoadCompletedLoaded: false,
        );
      } catch (e) {
        return false;
      }
    }
    return success;
  }

  /// Uploads a new user avatar for this user. Leave file null to remove the
  /// current avatar.
  Future<void> setAvatar(MatrixFile? file) async {
    if (file == null) {
      // We send an empty String to remove the avatar. Sending Null **should**
      // work but it doesn't with Synapse. See:
      // https://gitlab.com/famedly/company/frontend/famedlysdk/-/issues/254
      return setAvatarUrl(userID!, Uri.parse(''));
    }
    final uploadResp = await uploadContent(
      file.bytes,
      filename: file.name,
      contentType: file.mimeType,
    );
    await setAvatarUrl(userID!, uploadResp);
    return;
  }

  /// Returns the global push rules for the logged in user.
  PushRuleSet? get globalPushRules {
    final pushrules = _accountData['m.push_rules']
        ?.content
        .tryGetMap<String, Object?>('global');
    return pushrules != null ? TryGetPushRule.tryFromJson(pushrules) : null;
  }

  /// Returns the device push rules for the logged in user.
  PushRuleSet? get devicePushRules {
    final pushrules = _accountData['m.push_rules']
        ?.content
        .tryGetMap<String, Object?>('device');
    return pushrules != null ? TryGetPushRule.tryFromJson(pushrules) : null;
  }

  static const Set<String> supportedVersions = {'v1.1', 'v1.2'};
  static const List<String> supportedDirectEncryptionAlgorithms = [
    AlgorithmTypes.olmV1Curve25519AesSha2,
  ];
  static const List<String> supportedGroupEncryptionAlgorithms = [
    AlgorithmTypes.megolmV1AesSha2,
  ];
  static const int defaultThumbnailSize = 800;

  /// The newEvent signal is the most important signal in this concept. Every time
  /// the app receives a new synchronization, this event is called for every signal
  /// to update the GUI. For example, for a new message, it is called:
  /// onRoomEvent( "m.room.message", "!chat_id:server.com", "timeline", {sender: "@bob:server.com", body: "Hello world"} )
  final CachedStreamController<EventUpdate> onEvent = CachedStreamController();

  /// The onToDeviceEvent is called when there comes a new to device event. It is
  /// already decrypted if necessary.
  final CachedStreamController<ToDeviceEvent> onToDeviceEvent =
      CachedStreamController();

  /// Tells you about to-device and room call specific events in sync
  final CachedStreamController<List<BasicEventWithSender>> onCallEvents =
      CachedStreamController();

  /// Called when the login state e.g. user gets logged out.
  final CachedStreamController<LoginState> onLoginStateChanged =
      CachedStreamController();

  /// Called when the local cache is reset
  final CachedStreamController<bool> onCacheCleared = CachedStreamController();

  /// Encryption errors are coming here.
  final CachedStreamController<SdkError> onEncryptionError =
      CachedStreamController();

  /// When a new sync response is coming in, this gives the complete payload.
  final CachedStreamController<SyncUpdate> onSync = CachedStreamController();

  /// This gives the current status of the synchronization
  final CachedStreamController<SyncStatusUpdate> onSyncStatus =
      CachedStreamController();

  /// Callback will be called on presences.
  @Deprecated(
    'Deprecated, use onPresenceChanged instead which has a timestamp.',
  )
  final CachedStreamController<Presence> onPresence = CachedStreamController();

  /// Callback will be called on presence updates.
  final CachedStreamController<CachedPresence> onPresenceChanged =
      CachedStreamController();

  /// Callback will be called on account data updates.
  @Deprecated('Use `client.onSync` instead')
  final CachedStreamController<BasicEvent> onAccountData =
      CachedStreamController();

  /// Will be called when another device is requesting session keys for a room.
  final CachedStreamController<RoomKeyRequest> onRoomKeyRequest =
      CachedStreamController();

  /// Will be called when another device is requesting verification with this device.
  final CachedStreamController<KeyVerification> onKeyVerificationRequest =
      CachedStreamController();

  /// When the library calls an endpoint that needs UIA the `UiaRequest` is passed down this stream.
  /// The client can open a UIA prompt based on this.
  final CachedStreamController<UiaRequest> onUiaRequest =
      CachedStreamController();

  @Deprecated('This is not in use anywhere anymore')
  final CachedStreamController<Event> onGroupMember = CachedStreamController();

  final CachedStreamController<String> onCancelSendEvent =
      CachedStreamController();

  /// When a state in a room has been updated this will return the room ID
  /// and the state event.
  final CachedStreamController<({String roomId, StrippedStateEvent state})>
      onRoomState = CachedStreamController();

  /// How long should the app wait until it retrys the synchronisation after
  /// an error?
  int syncErrorTimeoutSec = 3;

  bool _initLock = false;

  /// Fetches the corresponding Event object from a notification including a
  /// full Room object with the sender User object in it. Returns null if this
  /// push notification is not corresponding to an existing event.
  /// The client does **not** need to be initialized first. If it is not
  /// initialized, it will only fetch the necessary parts of the database. This
  /// should make it possible to run this parallel to another client with the
  /// same client name.
  /// This also checks if the given event has a readmarker and returns null
  /// in this case.
  Future<Event?> getEventByPushNotification(
    PushNotification notification, {
    bool storeInDatabase = true,
    Duration timeoutForServerRequests = const Duration(seconds: 8),
    bool returnNullIfSeen = true,
  }) async {
    // Get access token if necessary:
    final database = _database ??= await databaseBuilder?.call(this);
    if (!isLogged()) {
      if (database == null) {
        throw Exception(
          'Can not execute getEventByPushNotification() without a database',
        );
      }
      final clientInfoMap = await database.getClient(clientName);
      final token = clientInfoMap?.tryGet<String>('token');
      if (token == null) {
        throw Exception('Client is not logged in.');
      }
      accessToken = token;
    }

    await ensureNotSoftLoggedOut();

    // Check if the notification contains an event at all:
    final eventId = notification.eventId;
    final roomId = notification.roomId;
    if (eventId == null || roomId == null) return null;

    // Create the room object:
    final room = getRoomById(roomId) ??
        await database?.getSingleRoom(this, roomId) ??
        Room(
          id: roomId,
          client: this,
        );
    final roomName = notification.roomName;
    final roomAlias = notification.roomAlias;
    if (roomName != null) {
      room.setState(
        Event(
          eventId: 'TEMP',
          stateKey: '',
          type: EventTypes.RoomName,
          content: {'name': roomName},
          room: room,
          senderId: 'UNKNOWN',
          originServerTs: DateTime.now(),
        ),
      );
    }
    if (roomAlias != null) {
      room.setState(
        Event(
          eventId: 'TEMP',
          stateKey: '',
          type: EventTypes.RoomCanonicalAlias,
          content: {'alias': roomAlias},
          room: room,
          senderId: 'UNKNOWN',
          originServerTs: DateTime.now(),
        ),
      );
    }

    // Load the event from the notification or from the database or from server:
    MatrixEvent? matrixEvent;
    final content = notification.content;
    final sender = notification.sender;
    final type = notification.type;
    if (content != null && sender != null && type != null) {
      matrixEvent = MatrixEvent(
        content: content,
        senderId: sender,
        type: type,
        originServerTs: DateTime.now(),
        eventId: eventId,
        roomId: roomId,
      );
    }
    matrixEvent ??= await database
        ?.getEventById(eventId, room)
        .timeout(timeoutForServerRequests);

    try {
      matrixEvent ??= await getOneRoomEvent(roomId, eventId)
          .timeout(timeoutForServerRequests);
    } on MatrixException catch (_) {
      // No access to the MatrixEvent. Search in /notifications
      final notificationsResponse = await getNotifications();
      matrixEvent ??= notificationsResponse.notifications
          .firstWhereOrNull(
            (notification) =>
                notification.roomId == roomId &&
                notification.event.eventId == eventId,
          )
          ?.event;
    }

    if (matrixEvent == null) {
      throw Exception('Unable to find event for this push notification!');
    }

    // If the event was already in database, check if it has a read marker
    // before displaying it.
    if (returnNullIfSeen) {
      if (room.fullyRead == matrixEvent.eventId) {
        return null;
      }
      final readMarkerEvent = await database
          ?.getEventById(room.fullyRead, room)
          .timeout(timeoutForServerRequests);
      if (readMarkerEvent != null &&
          readMarkerEvent.originServerTs.isAfter(
            matrixEvent.originServerTs
              // As origin server timestamps are not always correct data in
              // a federated environment, we add 10 minutes to the calculation
              // to reduce the possibility that an event is marked as read which
              // isn't.
              ..add(Duration(minutes: 10)),
          )) {
        return null;
      }
    }

    // Load the sender of this event
    try {
      await room
          .requestUser(matrixEvent.senderId)
          .timeout(timeoutForServerRequests);
    } catch (e, s) {
      Logs().w('Unable to request user for push helper', e, s);
      final senderDisplayName = notification.senderDisplayName;
      if (senderDisplayName != null && sender != null) {
        room.setState(User(sender, displayName: senderDisplayName, room: room));
      }
    }

    // Create Event object and decrypt if necessary
    var event = Event.fromMatrixEvent(
      matrixEvent,
      room,
      status: EventStatus.sent,
    );

    final encryption = this.encryption;
    if (event.type == EventTypes.Encrypted && encryption != null) {
      var decrypted = await encryption.decryptRoomEvent(roomId, event);
      if (decrypted.messageType == MessageTypes.BadEncrypted &&
          prevBatch != null) {
        await oneShotSync();
        decrypted = await encryption.decryptRoomEvent(roomId, event);
      }
      event = decrypted;
    }

    if (storeInDatabase) {
      await database?.transaction(() async {
        await database.storeEventUpdate(
          EventUpdate(
            roomID: roomId,
            type: EventUpdateType.timeline,
            content: event.toJson(),
          ),
          this,
        );
      });
    }

    return event;
  }

  /// Sets the user credentials and starts the synchronisation.
  ///
  /// Before you can connect you need at least an [accessToken], a [homeserver],
  /// a [userID], a [deviceID], and a [deviceName].
  ///
  /// Usually you don't need to call this method yourself because [login()], [register()]
  /// and even the constructor calls it.
  ///
  /// Sends [LoginState.loggedIn] to [onLoginStateChanged].
  ///
  /// If one of [newToken], [newUserID], [newDeviceID], [newDeviceName] is set then
  /// all of them must be set! If you don't set them, this method will try to
  /// get them from the database.
  ///
  /// Set [waitForFirstSync] and [waitUntilLoadCompletedLoaded] to false to speed this
  /// up. You can then wait for `roomsLoading`, `_accountDataLoading` and
  /// `userDeviceKeysLoading` where it is necessary.
  Future<void> init({
    String? newToken,
    DateTime? newTokenExpiresAt,
    String? newRefreshToken,
    Uri? newHomeserver,
    String? newUserID,
    String? newDeviceName,
    String? newDeviceID,
    String? newOlmAccount,
    bool waitForFirstSync = true,
    bool waitUntilLoadCompletedLoaded = true,

    /// Will be called if the app performs a migration task from the [legacyDatabaseBuilder]
    @Deprecated('Use onInitStateChanged and listen to `InitState.migration`.')
    void Function()? onMigration,

    /// To track what actually happens you can set a callback here.
    void Function(InitState)? onInitStateChanged,
  }) async {
    if ((newToken != null ||
            newUserID != null ||
            newDeviceID != null ||
            newDeviceName != null) &&
        (newToken == null ||
            newUserID == null ||
            newDeviceID == null ||
            newDeviceName == null)) {
      throw ClientInitPreconditionError(
        'If one of [newToken, newUserID, newDeviceID, newDeviceName] is set then all of them must be set!',
      );
    }

    if (_initLock) {
      throw ClientInitPreconditionError(
        '[init()] has been called multiple times!',
      );
    }
    _initLock = true;
    String? olmAccount;
    String? accessToken;
    String? userID;
    try {
      onInitStateChanged?.call(InitState.initializing);
      Logs().i('Initialize client $clientName');
      if (onLoginStateChanged.value == LoginState.loggedIn) {
        throw ClientInitPreconditionError(
          'User is already logged in! Call [logout()] first!',
        );
      }

      final databaseBuilder = this.databaseBuilder;
      if (databaseBuilder != null) {
        _database ??= await runBenchmarked<DatabaseApi>(
          'Build database',
          () async => await databaseBuilder(this),
        );
      }

      _groupCallSessionId = randomAlpha(12);

      /// while I would like to move these to a onLoginStateChanged stream listener
      /// that might be too much overhead and you don't have any use of these
      /// when you are logged out anyway. So we just invalidate them on next login
      _serverConfigCache.invalidate();
      _versionsCache.invalidate();

      final account = await this.database?.getClient(clientName);
      newRefreshToken ??= account?.tryGet<String>('refresh_token');
      // can have discovery_information so make sure it also has the proper
      // account creds
      if (account != null &&
          account['homeserver_url'] != null &&
          account['user_id'] != null &&
          account['token'] != null) {
        _id = account['client_id'];
        homeserver = Uri.parse(account['homeserver_url']);
        accessToken = this.accessToken = account['token'];
        final tokenExpiresAtMs =
            int.tryParse(account.tryGet<String>('token_expires_at') ?? '');
        _accessTokenExpiresAt = tokenExpiresAtMs == null
            ? null
            : DateTime.fromMillisecondsSinceEpoch(tokenExpiresAtMs);
        userID = _userID = account['user_id'];
        _deviceID = account['device_id'];
        _deviceName = account['device_name'];
        _syncFilterId = account['sync_filter_id'];
        _prevBatch = account['prev_batch'];
        olmAccount = account['olm_account'];
      }
      if (newToken != null) {
        accessToken = this.accessToken = newToken;
        _accessTokenExpiresAt = newTokenExpiresAt;
        homeserver = newHomeserver;
        userID = _userID = newUserID;
        _deviceID = newDeviceID;
        _deviceName = newDeviceName;
        olmAccount = newOlmAccount;
      } else {
        accessToken = this.accessToken = newToken ?? accessToken;
        _accessTokenExpiresAt = newTokenExpiresAt ?? accessTokenExpiresAt;
        homeserver = newHomeserver ?? homeserver;
        userID = _userID = newUserID ?? userID;
        _deviceID = newDeviceID ?? _deviceID;
        _deviceName = newDeviceName ?? _deviceName;
        olmAccount = newOlmAccount ?? olmAccount;
      }

      // If we are refreshing the session, we are done here:
      if (onLoginStateChanged.value == LoginState.softLoggedOut) {
        if (newRefreshToken != null && accessToken != null && userID != null) {
          // Store the new tokens:
          await _database?.updateClient(
            homeserver.toString(),
            accessToken,
            accessTokenExpiresAt,
            newRefreshToken,
            userID,
            _deviceID,
            _deviceName,
            prevBatch,
            encryption?.pickledOlmAccount,
          );
        }
        onInitStateChanged?.call(InitState.finished);
        onLoginStateChanged.add(LoginState.loggedIn);
        return;
      }

      if (accessToken == null || homeserver == null || userID == null) {
        if (legacyDatabaseBuilder != null) {
          await _migrateFromLegacyDatabase(
            onInitStateChanged: onInitStateChanged,
            onMigration: onMigration,
          );
          if (isLogged()) {
            onInitStateChanged?.call(InitState.finished);
            return;
          }
        }
        // we aren't logged in
        await encryption?.dispose();
        _encryption = null;
        onLoginStateChanged.add(LoginState.loggedOut);
        Logs().i('User is not logged in.');
        _initLock = false;
        onInitStateChanged?.call(InitState.finished);
        return;
      }

      await encryption?.dispose();
      try {
        // make sure to throw an exception if libolm doesn't exist
        await olm.init();
        olm.get_library_version();
        _encryption = Encryption(client: this);
      } catch (e) {
        Logs().e('Error initializing encryption $e');
        await encryption?.dispose();
        _encryption = null;
      }
      onInitStateChanged?.call(InitState.settingUpEncryption);
      await encryption?.init(olmAccount);

      final database = this.database;
      if (database != null) {
        if (id != null) {
          await database.updateClient(
            homeserver.toString(),
            accessToken,
            accessTokenExpiresAt,
            newRefreshToken,
            userID,
            _deviceID,
            _deviceName,
            prevBatch,
            encryption?.pickledOlmAccount,
          );
        } else {
          _id = await database.insertClient(
            clientName,
            homeserver.toString(),
            accessToken,
            accessTokenExpiresAt,
            newRefreshToken,
            userID,
            _deviceID,
            _deviceName,
            prevBatch,
            encryption?.pickledOlmAccount,
          );
        }
        userDeviceKeysLoading = database
            .getUserDeviceKeys(this)
            .then((keys) => _userDeviceKeys = keys);
        roomsLoading = database.getRoomList(this).then((rooms) {
          _rooms = rooms;
          _sortRooms();
        });
        _accountDataLoading = database.getAccountData().then((data) {
          _accountData = data;
          _updatePushrules();
        });
        _discoveryDataLoading = database.getWellKnown().then((data) {
          _wellKnown = data;
        });
        // ignore: deprecated_member_use_from_same_package
        presences.clear();
        if (waitUntilLoadCompletedLoaded) {
          onInitStateChanged?.call(InitState.loadingData);
          await userDeviceKeysLoading;
          await roomsLoading;
          await _accountDataLoading;
          await _discoveryDataLoading;
        }
      }
      _initLock = false;
      onLoginStateChanged.add(LoginState.loggedIn);
      Logs().i(
        'Successfully connected as ${userID.localpart} with ${homeserver.toString()}',
      );

      /// Timeout of 0, so that we don't see a spinner for 30 seconds.
      firstSyncReceived = _sync(timeout: Duration.zero);
      if (waitForFirstSync) {
        onInitStateChanged?.call(InitState.waitingForFirstSync);
        await firstSyncReceived;
      }
      onInitStateChanged?.call(InitState.finished);
      return;
    } on ClientInitPreconditionError {
      onInitStateChanged?.call(InitState.error);
      rethrow;
    } catch (e, s) {
      Logs().wtf('Client initialization failed', e, s);
      onLoginStateChanged.addError(e, s);
      onInitStateChanged?.call(InitState.error);
      final clientInitException = ClientInitException(
        e,
        homeserver: homeserver,
        accessToken: accessToken,
        userId: userID,
        deviceId: deviceID,
        deviceName: deviceName,
        olmAccount: olmAccount,
      );
      await clear();
      throw clientInitException;
    } finally {
      _initLock = false;
    }
  }

  /// Used for testing only
  void setUserId(String s) {
    _userID = s;
  }

  /// Resets all settings and stops the synchronisation.
  Future<void> clear() async {
    Logs().outputEvents.clear();
    try {
      await abortSync();
      await database?.clear();
      _backgroundSync = true;
    } catch (e, s) {
      Logs().e('Unable to clear database', e, s);
    } finally {
      await database?.delete();
      _database = null;
    }

    _id = accessToken = _syncFilterId =
        homeserver = _userID = _deviceID = _deviceName = _prevBatch = null;
    _rooms = [];
    _eventsPendingDecryption.clear();
    await encryption?.dispose();
    _encryption = null;
    onLoginStateChanged.add(LoginState.loggedOut);
  }

  bool _backgroundSync = true;
  Future<void>? _currentSync;
  Future<void> _retryDelay = Future.value();

  bool get syncPending => _currentSync != null;

  /// Controls the background sync (automatically looping forever if turned on).
  /// If you use soft logout, you need to manually call
  /// `ensureNotSoftLoggedOut()` before doing any API request after setting
  /// the background sync to false, as the soft logout is handeld automatically
  /// in the sync loop.
  set backgroundSync(bool enabled) {
    _backgroundSync = enabled;
    if (_backgroundSync) {
      runInRoot(() async => _sync());
    }
  }

  /// Immediately start a sync and wait for completion.
  /// If there is an active sync already, wait for the active sync instead.
  Future<void> oneShotSync() {
    return _sync();
  }

  /// Pass a timeout to set how long the server waits before sending an empty response.
  /// (Corresponds to the timeout param on the /sync request.)
  Future<void> _sync({Duration? timeout}) {
    final currentSync =
        _currentSync ??= _innerSync(timeout: timeout).whenComplete(() {
      _currentSync = null;
      if (_backgroundSync && isLogged() && !_disposed) {
        _sync();
      }
    });
    return currentSync;
  }

  /// Presence that is set on sync.
  PresenceType? syncPresence;

  Future<void> _checkSyncFilter() async {
    final userID = this.userID;
    if (syncFilterId == null && userID != null) {
      final syncFilterId =
          _syncFilterId = await defineFilter(userID, syncFilter);
      await database?.storeSyncFilterId(syncFilterId);
    }
    return;
  }

  Future<void>? _handleSoftLogoutFuture;

  Future<void> _handleSoftLogout() async {
    final onSoftLogout = this.onSoftLogout;
    if (onSoftLogout == null) {
      await logout();
      return;
    }

    _handleSoftLogoutFuture ??= () async {
      onLoginStateChanged.add(LoginState.softLoggedOut);
      try {
        await onSoftLogout(this);
        onLoginStateChanged.add(LoginState.loggedIn);
      } catch (e, s) {
        Logs().w('Unable to refresh session after soft logout', e, s);
        await logout();
        rethrow;
      }
    }();
    await _handleSoftLogoutFuture;
    _handleSoftLogoutFuture = null;
  }

  /// Checks if the token expires in under [expiresIn] time and calls the
  /// given `onSoftLogout()` if so. You have to provide `onSoftLogout` in the
  /// Client constructor. Otherwise this will do nothing.
  Future<void> ensureNotSoftLoggedOut([
    Duration expiresIn = const Duration(minutes: 1),
  ]) async {
    final tokenExpiresAt = accessTokenExpiresAt;
    if (onSoftLogout != null &&
        tokenExpiresAt != null &&
        tokenExpiresAt.difference(DateTime.now()) <= expiresIn) {
      await _handleSoftLogout();
    }
  }

  /// Pass a timeout to set how long the server waits before sending an empty response.
  /// (Corresponds to the timeout param on the /sync request.)
  Future<void> _innerSync({Duration? timeout}) async {
    await _retryDelay;
    _retryDelay = Future.delayed(Duration(seconds: syncErrorTimeoutSec));
    if (!isLogged() || _disposed || _aborted) return;
    try {
      if (_initLock) {
        Logs().d('Running sync while init isn\'t done yet, dropping request');
        return;
      }
      Object? syncError;

      // The timeout we send to the server for the sync loop. It says to the
      // server that we want to receive an empty sync response after this
      // amount of time if nothing happens.
      if (prevBatch != null) timeout ??= const Duration(seconds: 30);

      await ensureNotSoftLoggedOut(
        timeout == null ? const Duration(minutes: 1) : (timeout * 2),
      );

      await _checkSyncFilter();

      final syncRequest = sync(
        filter: syncFilterId,
        since: prevBatch,
        timeout: timeout?.inMilliseconds,
        setPresence: syncPresence,
      ).then((v) => Future<SyncUpdate?>.value(v)).catchError((e) {
        if (e is MatrixException) {
          syncError = e;
        } else {
          syncError = SyncConnectionException(e);
        }
        return null;
      });
      _currentSyncId = syncRequest.hashCode;
      onSyncStatus.add(SyncStatusUpdate(SyncStatus.waitingForResponse));

      // The timeout for the response from the server. If we do not set a sync
      // timeout (for initial sync) we give the server a longer time to
      // responde.
      final responseTimeout =
          timeout == null ? null : timeout + const Duration(seconds: 10);

      final syncResp = responseTimeout == null
          ? await syncRequest
          : await syncRequest.timeout(responseTimeout);

      onSyncStatus.add(SyncStatusUpdate(SyncStatus.processing));
      if (syncResp == null) throw syncError ?? 'Unknown sync error';
      if (_currentSyncId != syncRequest.hashCode) {
        Logs()
            .w('Current sync request ID has changed. Dropping this sync loop!');
        return;
      }

      final database = this.database;
      if (database != null) {
        await userDeviceKeysLoading;
        await roomsLoading;
        await _accountDataLoading;
        _currentTransaction = database.transaction(() async {
          await _handleSync(syncResp, direction: Direction.f);
          if (prevBatch != syncResp.nextBatch) {
            await database.storePrevBatch(syncResp.nextBatch);
          }
        });
        await runBenchmarked(
          'Process sync',
          () async => await _currentTransaction,
          syncResp.itemCount,
        );
      } else {
        await _handleSync(syncResp, direction: Direction.f);
      }
      if (_disposed || _aborted) return;
      _prevBatch = syncResp.nextBatch;
      onSyncStatus.add(SyncStatusUpdate(SyncStatus.cleaningUp));
      // ignore: unawaited_futures
      database?.deleteOldFiles(
        DateTime.now().subtract(Duration(days: 30)).millisecondsSinceEpoch,
      );
      await updateUserDeviceKeys();
      if (encryptionEnabled) {
        encryption?.onSync();
      }

      // try to process the to_device queue
      try {
        await processToDeviceQueue();
      } catch (_) {} // we want to dispose any errors this throws

      _retryDelay = Future.value();
      onSyncStatus.add(SyncStatusUpdate(SyncStatus.finished));
    } on MatrixException catch (e, s) {
      onSyncStatus.add(
        SyncStatusUpdate(
          SyncStatus.error,
          error: SdkError(exception: e, stackTrace: s),
        ),
      );
      if (e.error == MatrixError.M_UNKNOWN_TOKEN) {
        if (e.raw.tryGet<bool>('soft_logout') == true) {
          Logs().w(
            'The user has been soft logged out! Calling client.onSoftLogout() if present.',
          );
          await _handleSoftLogout();
        } else {
          Logs().w('The user has been logged out!');
          await clear();
        }
      }
    } on SyncConnectionException catch (e, s) {
      Logs().w('Syncloop failed: Client has not connection to the server');
      onSyncStatus.add(
        SyncStatusUpdate(
          SyncStatus.error,
          error: SdkError(exception: e, stackTrace: s),
        ),
      );
    } catch (e, s) {
      if (!isLogged() || _disposed || _aborted) return;
      Logs().e('Error during processing events', e, s);
      onSyncStatus.add(
        SyncStatusUpdate(
          SyncStatus.error,
          error: SdkError(
            exception: e is Exception ? e : Exception(e),
            stackTrace: s,
          ),
        ),
      );
    }
  }

  /// Use this method only for testing utilities!
  Future<void> handleSync(SyncUpdate sync, {Direction? direction}) async {
    // ensure we don't upload keys because someone forgot to set a key count
    sync.deviceOneTimeKeysCount ??= {
      'signed_curve25519': encryption?.olmManager.maxNumberOfOneTimeKeys ?? 100,
    };
    await _handleSync(sync, direction: direction);
  }

  Future<void> _handleSync(SyncUpdate sync, {Direction? direction}) async {
    final syncToDevice = sync.toDevice;
    if (syncToDevice != null) {
      await _handleToDeviceEvents(syncToDevice);
    }

    if (sync.rooms != null) {
      final join = sync.rooms?.join;
      if (join != null) {
        await _handleRooms(join, direction: direction);
      }
      // We need to handle leave before invite. If you decline an invite and
      // then get another invite to the same room, Synapse will include the
      // room both in invite and leave. If you get an invite and then leave, it
      // will only be included in leave.
      final leave = sync.rooms?.leave;
      if (leave != null) {
        await _handleRooms(leave, direction: direction);
      }
      final invite = sync.rooms?.invite;
      if (invite != null) {
        await _handleRooms(invite, direction: direction);
      }
    }
    for (final newPresence in sync.presence ?? <Presence>[]) {
      final cachedPresence = CachedPresence.fromMatrixEvent(newPresence);
      // ignore: deprecated_member_use_from_same_package
      presences[newPresence.senderId] = cachedPresence;
      // ignore: deprecated_member_use_from_same_package
      onPresence.add(newPresence);
      onPresenceChanged.add(cachedPresence);
      await database?.storePresence(newPresence.senderId, cachedPresence);
    }
    for (final newAccountData in sync.accountData ?? []) {
      await database?.storeAccountData(
        newAccountData.type,
        jsonEncode(newAccountData.content),
      );
      accountData[newAccountData.type] = newAccountData;
      // ignore: deprecated_member_use_from_same_package
      onAccountData.add(newAccountData);

      if (newAccountData.type == EventTypes.PushRules) {
        _updatePushrules();
      }
    }

    final syncDeviceLists = sync.deviceLists;
    if (syncDeviceLists != null) {
      await _handleDeviceListsEvents(syncDeviceLists);
    }
    if (encryptionEnabled) {
      encryption?.handleDeviceOneTimeKeysCount(
        sync.deviceOneTimeKeysCount,
        sync.deviceUnusedFallbackKeyTypes,
      );
    }
    _sortRooms();
    onSync.add(sync);
  }

  Future<void> _handleDeviceListsEvents(DeviceListsUpdate deviceLists) async {
    if (deviceLists.changed is List) {
      for (final userId in deviceLists.changed ?? []) {
        final userKeys = _userDeviceKeys[userId];
        if (userKeys != null) {
          userKeys.outdated = true;
          await database?.storeUserDeviceKeysInfo(userId, true);
        }
      }
      for (final userId in deviceLists.left ?? []) {
        if (_userDeviceKeys.containsKey(userId)) {
          _userDeviceKeys.remove(userId);
        }
      }
    }
  }

  Future<void> _handleToDeviceEvents(List<BasicEventWithSender> events) async {
    final Map<String, List<String>> roomsWithNewKeyToSessionId = {};
    final List<ToDeviceEvent> callToDeviceEvents = [];
    for (final event in events) {
      var toDeviceEvent = ToDeviceEvent.fromJson(event.toJson());
      Logs().v('Got to_device event of type ${toDeviceEvent.type}');
      if (encryptionEnabled) {
        if (toDeviceEvent.type == EventTypes.Encrypted) {
          toDeviceEvent = await encryption!.decryptToDeviceEvent(toDeviceEvent);
          Logs().v('Decrypted type is: ${toDeviceEvent.type}');

          /// collect new keys so that we can find those events in the decryption queue
          if (toDeviceEvent.type == EventTypes.ForwardedRoomKey ||
              toDeviceEvent.type == EventTypes.RoomKey) {
            final roomId = event.content['room_id'];
            final sessionId = event.content['session_id'];
            if (roomId is String && sessionId is String) {
              (roomsWithNewKeyToSessionId[roomId] ??= []).add(sessionId);
            }
          }
        }
        await encryption?.handleToDeviceEvent(toDeviceEvent);
      }
      if (toDeviceEvent.type.startsWith(CallConstants.callEventsRegxp)) {
        callToDeviceEvents.add(toDeviceEvent);
      }
      onToDeviceEvent.add(toDeviceEvent);
    }

    if (callToDeviceEvents.isNotEmpty) {
      onCallEvents.add(callToDeviceEvents);
    }

    // emit updates for all events in the queue
    for (final entry in roomsWithNewKeyToSessionId.entries) {
      final roomId = entry.key;
      final sessionIds = entry.value;

      final room = getRoomById(roomId);
      if (room != null) {
        final List<BasicEvent> events = [];
        for (final event in _eventsPendingDecryption) {
          if (event.event.roomID != roomId) continue;
          if (!sessionIds.contains(
            event.event.content['content']?['session_id'],
          )) continue;

          final decryptedEvent = await event.event.decrypt(room);
          if (decryptedEvent.content.tryGet<String>('type') !=
              EventTypes.Encrypted) {
            events.add(BasicEvent.fromJson(decryptedEvent.content));
          }
        }

        await _handleRoomEvents(
          room,
          events,
          EventUpdateType.decryptedTimelineQueue,
        );

        _eventsPendingDecryption.removeWhere(
          (e) => events.any(
            (decryptedEvent) =>
                decryptedEvent.content['event_id'] ==
                e.event.content['event_id'],
          ),
        );
      }
    }
    _eventsPendingDecryption.removeWhere((e) => e.timedOut);
  }

  Future<void> _handleRooms(
    Map<String, SyncRoomUpdate> rooms, {
    Direction? direction,
  }) async {
    var handledRooms = 0;
    for (final entry in rooms.entries) {
      onSyncStatus.add(
        SyncStatusUpdate(
          SyncStatus.processing,
          progress: ++handledRooms / rooms.length,
        ),
      );
      final id = entry.key;
      final syncRoomUpdate = entry.value;

      // Is the timeline limited? Then all previous messages should be
      // removed from the database!
      if (syncRoomUpdate is JoinedRoomUpdate &&
          syncRoomUpdate.timeline?.limited == true) {
        await database?.deleteTimelineForRoom(id);
      }
      final room = await _updateRoomsByRoomUpdate(id, syncRoomUpdate);

      final timelineUpdateType = direction != null
          ? (direction == Direction.b
              ? EventUpdateType.history
              : EventUpdateType.timeline)
          : EventUpdateType.timeline;

      /// Handle now all room events and save them in the database
      if (syncRoomUpdate is JoinedRoomUpdate) {
        final state = syncRoomUpdate.state;

        if (state != null && state.isNotEmpty) {
          // TODO: This method seems to be comperatively slow for some updates
          await _handleRoomEvents(
            room,
            state,
            EventUpdateType.state,
          );
        }

        final timelineEvents = syncRoomUpdate.timeline?.events;
        if (timelineEvents != null && timelineEvents.isNotEmpty) {
          await _handleRoomEvents(room, timelineEvents, timelineUpdateType);
        }

        final ephemeral = syncRoomUpdate.ephemeral;
        if (ephemeral != null && ephemeral.isNotEmpty) {
          // TODO: This method seems to be comperatively slow for some updates
          await _handleEphemerals(
            room,
            ephemeral,
          );
        }

        final accountData = syncRoomUpdate.accountData;
        if (accountData != null && accountData.isNotEmpty) {
          await _handleRoomEvents(
            room,
            accountData,
            EventUpdateType.accountData,
          );
        }
      }

      if (syncRoomUpdate is LeftRoomUpdate) {
        final timelineEvents = syncRoomUpdate.timeline?.events;
        if (timelineEvents != null && timelineEvents.isNotEmpty) {
          await _handleRoomEvents(
            room,
            timelineEvents,
            timelineUpdateType,
            store: false,
          );
        }
        final accountData = syncRoomUpdate.accountData;
        if (accountData != null && accountData.isNotEmpty) {
          await _handleRoomEvents(
            room,
            accountData,
            EventUpdateType.accountData,
            store: false,
          );
        }
        final state = syncRoomUpdate.state;
        if (state != null && state.isNotEmpty) {
          await _handleRoomEvents(
            room,
            state,
            EventUpdateType.state,
            store: false,
          );
        }
      }

      if (syncRoomUpdate is InvitedRoomUpdate) {
        final state = syncRoomUpdate.inviteState;
        if (state != null && state.isNotEmpty) {
          await _handleRoomEvents(room, state, EventUpdateType.inviteState);
        }
      }
      await database?.storeRoomUpdate(id, syncRoomUpdate, room.lastEvent, this);
    }
  }

  Future<void> _handleEphemerals(Room room, List<BasicRoomEvent> events) async {
    final List<ReceiptEventContent> receipts = [];

    for (final event in events) {
      await _handleRoomEvents(room, [event], EventUpdateType.ephemeral);

      // Receipt events are deltas between two states. We will create a
      // fake room account data event for this and store the difference
      // there.
      if (event.type != 'm.receipt') continue;

      receipts.add(ReceiptEventContent.fromJson(event.content));
    }

    if (receipts.isNotEmpty) {
      final receiptStateContent = room.receiptState;

      for (final e in receipts) {
        await receiptStateContent.update(e, room);
      }

      await _handleRoomEvents(
        room,
        [
          BasicRoomEvent(
            type: LatestReceiptState.eventType,
            roomId: room.id,
            content: receiptStateContent.toJson(),
          ),
        ],
        EventUpdateType.accountData,
      );
    }
  }

  /// Stores event that came down /sync but didn't get decrypted because of missing keys yet.
  final List<_EventPendingDecryption> _eventsPendingDecryption = [];

  Future<void> _handleRoomEvents(
    Room room,
    List<BasicEvent> events,
    EventUpdateType type, {
    bool store = true,
  }) async {
    // Calling events can be omitted if they are outdated from the same sync. So
    // we collect them first before we handle them.
    final callEvents = <Event>[];

    for (final event in events) {
      // The client must ignore any new m.room.encryption event to prevent
      // man-in-the-middle attacks!
      if ((event.type == EventTypes.Encryption &&
          room.encrypted &&
          event.content.tryGet<String>('algorithm') !=
              room
                  .getState(EventTypes.Encryption)
                  ?.content
                  .tryGet<String>('algorithm'))) {
        continue;
      }

      var update =
          EventUpdate(roomID: room.id, type: type, content: event.toJson());
      if (event.type == EventTypes.Encrypted && encryptionEnabled) {
        update = await update.decrypt(room);

        // if the event failed to decrypt, add it to the queue
        if (update.content.tryGet<String>('type') == EventTypes.Encrypted) {
          _eventsPendingDecryption.add(
            _EventPendingDecryption(
              EventUpdate(
                roomID: update.roomID,
                type: EventUpdateType.decryptedTimelineQueue,
                content: update.content,
              ),
            ),
          );
        }
      }

      // Any kind of member change? We should invalidate the profile then:
      if (event is StrippedStateEvent && event.type == EventTypes.RoomMember) {
        final userId = event.stateKey;
        if (userId != null) {
          // We do not re-request the profile here as this would lead to
          // an unknown amount of network requests as we never know how many
          // member change events can come down in a single sync update.
          await database?.markUserProfileAsOutdated(userId);
          onUserProfileUpdate.add(userId);
        }
      }

<<<<<<< HEAD
      // Any kind of member change? We should invalidate the profile then:
      if (event is StrippedStateEvent && event.type == EventTypes.RoomMember) {
        final userId = event.stateKey;
        if (userId != null) {
          // We do not re-request the profile here as this would lead to
          // an unknown amount of network requests as we never know how many
          // member change events can come down in a single sync update.
          await database?.markUserProfileAsOutdated(userId);
          onUserProfileUpdate.add(userId);
        }
      }

=======
>>>>>>> f3e249da
      if (event.type == EventTypes.Message &&
          !room.isDirectChat &&
          database != null &&
          event is MatrixEvent &&
          room.getState(EventTypes.RoomMember, event.senderId) == null) {
        // In order to correctly render room list previews we need to fetch the member from the database
        final user = await database?.getUser(event.senderId, room);
        if (user != null) {
          room.setState(user);
        }
      }

      _updateRoomsByEventUpdate(room, update);
      if (type != EventUpdateType.ephemeral && store) {
        await database?.storeEventUpdate(update, this);
      }
      if (encryptionEnabled) {
        await encryption?.handleEventUpdate(update);
      }
      onEvent.add(update);

      if (event.type == EventTypes.SpaceChild) {
        await database?.removeSpaceHierarchy(room.id);
      }

      if (prevBatch != null &&
          (type == EventUpdateType.timeline ||
              type == EventUpdateType.decryptedTimelineQueue)) {
        if ((update.content
                .tryGet<String>('type')
                ?.startsWith(CallConstants.callEventsRegxp) ??
            false)) {
          final callEvent = Event.fromJson(update.content, room);
          callEvents.add(callEvent);
        }
      }
    }
    if (callEvents.isNotEmpty) {
      onCallEvents.add(callEvents);
    }
  }

  /// stores when we last checked for stale calls
  DateTime lastStaleCallRun = DateTime(0);

  Future<Room> _updateRoomsByRoomUpdate(
    String roomId,
    SyncRoomUpdate chatUpdate,
  ) async {
    // Update the chat list item.
    // Search the room in the rooms
    final roomIndex = rooms.indexWhere((r) => r.id == roomId);
    final found = roomIndex != -1;
    final membership = chatUpdate is LeftRoomUpdate
        ? Membership.leave
        : chatUpdate is InvitedRoomUpdate
            ? Membership.invite
            : Membership.join;

    final room = found
        ? rooms[roomIndex]
        : (chatUpdate is JoinedRoomUpdate
            ? Room(
                id: roomId,
                membership: membership,
                prev_batch: chatUpdate.timeline?.prevBatch,
                highlightCount:
                    chatUpdate.unreadNotifications?.highlightCount ?? 0,
                notificationCount:
                    chatUpdate.unreadNotifications?.notificationCount ?? 0,
                summary: chatUpdate.summary,
                client: this,
              )
            : Room(id: roomId, membership: membership, client: this));

    // Does the chat already exist in the list rooms?
    if (!found && membership != Membership.leave) {
      // Check if the room is not in the rooms in the invited list
      if (_archivedRooms.isNotEmpty) {
        _archivedRooms.removeWhere((archive) => archive.room.id == roomId);
      }
      final position = membership == Membership.invite ? 0 : rooms.length;
      // Add the new chat to the list
      rooms.insert(position, room);
    }
    // If the membership is "leave" then remove the item and stop here
    else if (found && membership == Membership.leave) {
      rooms.removeAt(roomIndex);

      // in order to keep the archive in sync, add left room to archive
      if (chatUpdate is LeftRoomUpdate) {
        await _storeArchivedRoom(room.id, chatUpdate, leftRoom: room);
      }
    }
    // Update notification, highlight count and/or additional information
    else if (found &&
        chatUpdate is JoinedRoomUpdate &&
        (rooms[roomIndex].membership != membership ||
            rooms[roomIndex].notificationCount !=
                (chatUpdate.unreadNotifications?.notificationCount ?? 0) ||
            rooms[roomIndex].highlightCount !=
                (chatUpdate.unreadNotifications?.highlightCount ?? 0) ||
            chatUpdate.summary != null ||
            chatUpdate.timeline?.prevBatch != null)) {
      rooms[roomIndex].membership = membership;
      rooms[roomIndex].notificationCount =
          chatUpdate.unreadNotifications?.notificationCount ?? 0;
      rooms[roomIndex].highlightCount =
          chatUpdate.unreadNotifications?.highlightCount ?? 0;
      if (chatUpdate.timeline?.prevBatch != null) {
        rooms[roomIndex].prev_batch = chatUpdate.timeline?.prevBatch;
      }

      final summary = chatUpdate.summary;
      if (summary != null) {
        final roomSummaryJson = rooms[roomIndex].summary.toJson()
          ..addAll(summary.toJson());
        rooms[roomIndex].summary = RoomSummary.fromJson(roomSummaryJson);
      }
      // ignore: deprecated_member_use_from_same_package
      rooms[roomIndex].onUpdate.add(rooms[roomIndex].id);
      if ((chatUpdate.timeline?.limited ?? false) &&
          requestHistoryOnLimitedTimeline) {
        Logs().v(
          'Limited timeline for ${rooms[roomIndex].id} request history now',
        );
        runInRoot(rooms[roomIndex].requestHistory);
      }
    }
    return room;
  }

  void _updateRoomsByEventUpdate(Room room, EventUpdate eventUpdate) {
    if (eventUpdate.type == EventUpdateType.history) return;

    switch (eventUpdate.type) {
      case EventUpdateType.inviteState:
        room.setState(StrippedStateEvent.fromJson(eventUpdate.content));
        break;
      case EventUpdateType.state:
      case EventUpdateType.timeline:
        final event = Event.fromJson(eventUpdate.content, room);

        // Update the room state:
        if (event.stateKey != null &&
            (!room.partial || importantStateEvents.contains(event.type))) {
          room.setState(event);
        }
        if (eventUpdate.type != EventUpdateType.timeline) break;

        // If last event is null or not a valid room preview event anyway,
        // just use this:
        if (room.lastEvent == null) {
          room.lastEvent = event;
          break;
        }

        // Is this event redacting the last event?
        if (event.type == EventTypes.Redaction &&
            ({
              room.lastEvent?.eventId,
              room.lastEvent?.relationshipEventId,
            }.contains(
              event.redacts ?? event.content.tryGet<String>('redacts'),
            ))) {
          room.lastEvent?.setRedactionEvent(event);
          break;
        }

        // Is this event an edit of the last event? Otherwise ignore it.
        if (event.relationshipType == RelationshipTypes.edit) {
          if (event.relationshipEventId == room.lastEvent?.eventId ||
              (room.lastEvent?.relationshipType == RelationshipTypes.edit &&
                  event.relationshipEventId ==
                      room.lastEvent?.relationshipEventId)) {
            room.lastEvent = event;
          }
          break;
        }

        // Is this event of an important type for the last event?
        // check if shouldReplaceLastEvent is set then use it instead of the below
        if (shouldReplaceRoomLastEvent != null) {
          if (!shouldReplaceRoomLastEvent!(room.lastEvent, event)) break;
        } else {
          if (!roomPreviewLastEvents.contains(event.type)) break;
        }

        // Event is a valid new lastEvent:
        room.lastEvent = event;

        break;
      case EventUpdateType.accountData:
        room.roomAccountData[eventUpdate.content['type']] =
            BasicRoomEvent.fromJson(eventUpdate.content);
        break;
      case EventUpdateType.ephemeral:
        room.setEphemeral(BasicRoomEvent.fromJson(eventUpdate.content));
        break;
      case EventUpdateType.history:
      case EventUpdateType.decryptedTimelineQueue:
        break;
    }
    // ignore: deprecated_member_use_from_same_package
    room.onUpdate.add(room.id);
  }

  bool _sortLock = false;

  /// If `true` then unread rooms are pinned at the top of the room list.
  bool pinUnreadRooms;

  /// If `true` then unread rooms are pinned at the top of the room list.
  bool pinInvitedRooms;

  /// The compare function how the rooms should be sorted internally. By default
  /// rooms are sorted by timestamp of the last m.room.message event or the last
  /// event if there is no known message.
  RoomSorter get sortRoomsBy => (a, b) {
        if (pinInvitedRooms &&
            a.membership != b.membership &&
            [a.membership, b.membership].any((m) => m == Membership.invite)) {
          return a.membership == Membership.invite ? -1 : 1;
        } else if (a.isFavourite != b.isFavourite) {
          return a.isFavourite ? -1 : 1;
        } else if (pinUnreadRooms &&
            a.notificationCount != b.notificationCount) {
          return b.notificationCount.compareTo(a.notificationCount);
        } else {
          return b.timeCreated.millisecondsSinceEpoch
              .compareTo(a.timeCreated.millisecondsSinceEpoch);
        }
      };

  void _sortRooms() {
    if (_sortLock || rooms.length < 2) return;
    _sortLock = true;
    rooms.sort(sortRoomsBy);
    _sortLock = false;
  }

  Future? userDeviceKeysLoading;
  Future? roomsLoading;
  Future? _accountDataLoading;
  Future? _discoveryDataLoading;
  Future? firstSyncReceived;

  Future? get accountDataLoading => _accountDataLoading;

  Future? get wellKnownLoading => _discoveryDataLoading;

  /// A map of known device keys per user.
  Map<String, DeviceKeysList> get userDeviceKeys => _userDeviceKeys;
  Map<String, DeviceKeysList> _userDeviceKeys = {};

  /// A list of all not verified and not blocked device keys. Clients should
  /// display a warning if this list is not empty and suggest the user to
  /// verify or block those devices.
  List<DeviceKeys> get unverifiedDevices {
    final userId = userID;
    if (userId == null) return [];
    return userDeviceKeys[userId]
            ?.deviceKeys
            .values
            .where((deviceKey) => !deviceKey.verified && !deviceKey.blocked)
            .toList() ??
        [];
  }

  /// Gets user device keys by its curve25519 key. Returns null if it isn't found
  DeviceKeys? getUserDeviceKeysByCurve25519Key(String senderKey) {
    for (final user in userDeviceKeys.values) {
      final device = user.deviceKeys.values
          .firstWhereOrNull((e) => e.curve25519Key == senderKey);
      if (device != null) {
        return device;
      }
    }
    return null;
  }

  Future<Set<String>> _getUserIdsInEncryptedRooms() async {
    final userIds = <String>{};
    for (final room in rooms) {
      if (room.encrypted && room.membership == Membership.join) {
        try {
          final userList = await room.requestParticipants();
          for (final user in userList) {
            if ([Membership.join, Membership.invite]
                .contains(user.membership)) {
              userIds.add(user.id);
            }
          }
        } catch (e, s) {
          Logs().e('[E2EE] Failed to fetch participants', e, s);
        }
      }
    }
    return userIds;
  }

  final Map<String, DateTime> _keyQueryFailures = {};

  Future<void> updateUserDeviceKeys({Set<String>? additionalUsers}) async {
    try {
      final database = this.database;
      if (!isLogged() || database == null) return;
      final dbActions = <Future<dynamic> Function()>[];
      final trackedUserIds = await _getUserIdsInEncryptedRooms();
      if (!isLogged()) return;
      trackedUserIds.add(userID!);
      if (additionalUsers != null) trackedUserIds.addAll(additionalUsers);

      // Remove all userIds we no longer need to track the devices of.
      _userDeviceKeys
          .removeWhere((String userId, v) => !trackedUserIds.contains(userId));

      // Check if there are outdated device key lists. Add it to the set.
      final outdatedLists = <String, List<String>>{};
      for (final userId in (additionalUsers ?? <String>[])) {
        outdatedLists[userId] = [];
      }
      for (final userId in trackedUserIds) {
        final deviceKeysList =
            _userDeviceKeys[userId] ??= DeviceKeysList(userId, this);
        final failure = _keyQueryFailures[userId.domain];

        // deviceKeysList.outdated is not nullable but we have seen this error
        // in production: `Failed assertion: boolean expression must not be null`
        // So this could either be a null safety bug in Dart or a result of
        // using unsound null safety. The extra equal check `!= false` should
        // save us here.
        if (deviceKeysList.outdated != false &&
            (failure == null ||
                DateTime.now()
                    .subtract(Duration(minutes: 5))
                    .isAfter(failure))) {
          outdatedLists[userId] = [];
        }
      }

      if (outdatedLists.isNotEmpty) {
        // Request the missing device key lists from the server.
        final response = await queryKeys(outdatedLists, timeout: 10000);
        if (!isLogged()) return;

        final deviceKeys = response.deviceKeys;
        if (deviceKeys != null) {
          for (final rawDeviceKeyListEntry in deviceKeys.entries) {
            final userId = rawDeviceKeyListEntry.key;
            final userKeys =
                _userDeviceKeys[userId] ??= DeviceKeysList(userId, this);
            final oldKeys = Map<String, DeviceKeys>.from(userKeys.deviceKeys);
            userKeys.deviceKeys = {};
            for (final rawDeviceKeyEntry
                in rawDeviceKeyListEntry.value.entries) {
              final deviceId = rawDeviceKeyEntry.key;

              // Set the new device key for this device
              final entry = DeviceKeys.fromMatrixDeviceKeys(
                rawDeviceKeyEntry.value,
                this,
                oldKeys[deviceId]?.lastActive,
              );
              final ed25519Key = entry.ed25519Key;
              final curve25519Key = entry.curve25519Key;
              if (entry.isValid &&
                  deviceId == entry.deviceId &&
                  ed25519Key != null &&
                  curve25519Key != null) {
                // Check if deviceId or deviceKeys are known
                if (!oldKeys.containsKey(deviceId)) {
                  final oldPublicKeys =
                      await database.deviceIdSeen(userId, deviceId);
                  if (oldPublicKeys != null &&
                      oldPublicKeys != curve25519Key + ed25519Key) {
                    Logs().w(
                      'Already seen Device ID has been added again. This might be an attack!',
                    );
                    continue;
                  }
                  final oldDeviceId = await database.publicKeySeen(ed25519Key);
                  if (oldDeviceId != null && oldDeviceId != deviceId) {
                    Logs().w(
                      'Already seen ED25519 has been added again. This might be an attack!',
                    );
                    continue;
                  }
                  final oldDeviceId2 =
                      await database.publicKeySeen(curve25519Key);
                  if (oldDeviceId2 != null && oldDeviceId2 != deviceId) {
                    Logs().w(
                      'Already seen Curve25519 has been added again. This might be an attack!',
                    );
                    continue;
                  }
                  await database.addSeenDeviceId(
                    userId,
                    deviceId,
                    curve25519Key + ed25519Key,
                  );
                  await database.addSeenPublicKey(ed25519Key, deviceId);
                  await database.addSeenPublicKey(curve25519Key, deviceId);
                }

                // is this a new key or the same one as an old one?
                // better store an update - the signatures might have changed!
                final oldKey = oldKeys[deviceId];
                if (oldKey == null ||
                    (oldKey.ed25519Key == entry.ed25519Key &&
                        oldKey.curve25519Key == entry.curve25519Key)) {
                  if (oldKey != null) {
                    // be sure to save the verified status
                    entry.setDirectVerified(oldKey.directVerified);
                    entry.blocked = oldKey.blocked;
                    entry.validSignatures = oldKey.validSignatures;
                  }
                  userKeys.deviceKeys[deviceId] = entry;
                  if (deviceId == deviceID &&
                      entry.ed25519Key == fingerprintKey) {
                    // Always trust the own device
                    entry.setDirectVerified(true);
                  }
                  dbActions.add(
                    () => database.storeUserDeviceKey(
                      userId,
                      deviceId,
                      json.encode(entry.toJson()),
                      entry.directVerified,
                      entry.blocked,
                      entry.lastActive.millisecondsSinceEpoch,
                    ),
                  );
                } else if (oldKeys.containsKey(deviceId)) {
                  // This shouldn't ever happen. The same device ID has gotten
                  // a new public key. So we ignore the update. TODO: ask krille
                  // if we should instead use the new key with unknown verified / blocked status
                  userKeys.deviceKeys[deviceId] = oldKeys[deviceId]!;
                }
              } else {
                Logs().w('Invalid device ${entry.userId}:${entry.deviceId}');
              }
            }
            // delete old/unused entries
            for (final oldDeviceKeyEntry in oldKeys.entries) {
              final deviceId = oldDeviceKeyEntry.key;
              if (!userKeys.deviceKeys.containsKey(deviceId)) {
                // we need to remove an old key
                dbActions
                    .add(() => database.removeUserDeviceKey(userId, deviceId));
              }
            }
            userKeys.outdated = false;
            dbActions
                .add(() => database.storeUserDeviceKeysInfo(userId, false));
          }
        }
        // next we parse and persist the cross signing keys
        final crossSigningTypes = {
          'master': response.masterKeys,
          'self_signing': response.selfSigningKeys,
          'user_signing': response.userSigningKeys,
        };
        for (final crossSigningKeysEntry in crossSigningTypes.entries) {
          final keyType = crossSigningKeysEntry.key;
          final keys = crossSigningKeysEntry.value;
          if (keys == null) {
            continue;
          }
          for (final crossSigningKeyListEntry in keys.entries) {
            final userId = crossSigningKeyListEntry.key;
            final userKeys =
                _userDeviceKeys[userId] ??= DeviceKeysList(userId, this);
            final oldKeys =
                Map<String, CrossSigningKey>.from(userKeys.crossSigningKeys);
            userKeys.crossSigningKeys = {};
            // add the types we aren't handling atm back
            for (final oldEntry in oldKeys.entries) {
              if (!oldEntry.value.usage.contains(keyType)) {
                userKeys.crossSigningKeys[oldEntry.key] = oldEntry.value;
              } else {
                // There is a previous cross-signing key with  this usage, that we no
                // longer need/use. Clear it from the database.
                dbActions.add(
                  () =>
                      database.removeUserCrossSigningKey(userId, oldEntry.key),
                );
              }
            }
            final entry = CrossSigningKey.fromMatrixCrossSigningKey(
              crossSigningKeyListEntry.value,
              this,
            );
            final publicKey = entry.publicKey;
            if (entry.isValid && publicKey != null) {
              final oldKey = oldKeys[publicKey];
              if (oldKey == null || oldKey.ed25519Key == entry.ed25519Key) {
                if (oldKey != null) {
                  // be sure to save the verification status
                  entry.setDirectVerified(oldKey.directVerified);
                  entry.blocked = oldKey.blocked;
                  entry.validSignatures = oldKey.validSignatures;
                }
                userKeys.crossSigningKeys[publicKey] = entry;
              } else {
                // This shouldn't ever happen. The same device ID has gotten
                // a new public key. So we ignore the update. TODO: ask krille
                // if we should instead use the new key with unknown verified / blocked status
                userKeys.crossSigningKeys[publicKey] = oldKey;
              }
              dbActions.add(
                () => database.storeUserCrossSigningKey(
                  userId,
                  publicKey,
                  json.encode(entry.toJson()),
                  entry.directVerified,
                  entry.blocked,
                ),
              );
            }
            _userDeviceKeys[userId]?.outdated = false;
            dbActions
                .add(() => database.storeUserDeviceKeysInfo(userId, false));
          }
        }

        // now process all the failures
        if (response.failures != null) {
          for (final failureDomain in response.failures?.keys ?? <String>[]) {
            _keyQueryFailures[failureDomain] = DateTime.now();
          }
        }
      }

      if (dbActions.isNotEmpty) {
        if (!isLogged()) return;
        await database.transaction(() async {
          for (final f in dbActions) {
            await f();
          }
        });
      }
    } catch (e, s) {
      Logs().e('[LibOlm] Unable to update user device keys', e, s);
    }
  }

  bool _toDeviceQueueNeedsProcessing = true;

  /// Processes the to_device queue and tries to send every entry.
  /// This function MAY throw an error, which just means the to_device queue wasn't
  /// proccessed all the way.
  Future<void> processToDeviceQueue() async {
    final database = this.database;
    if (database == null || !_toDeviceQueueNeedsProcessing) {
      return;
    }
    final entries = await database.getToDeviceEventQueue();
    if (entries.isEmpty) {
      _toDeviceQueueNeedsProcessing = false;
      return;
    }
    for (final entry in entries) {
      // Convert the Json Map to the correct format regarding
      // https: //matrix.org/docs/spec/client_server/r0.6.1#put-matrix-client-r0-sendtodevice-eventtype-txnid
      final data = entry.content.map(
        (k, v) => MapEntry<String, Map<String, Map<String, dynamic>>>(
          k,
          (v as Map).map(
            (k, v) => MapEntry<String, Map<String, dynamic>>(
              k,
              Map<String, dynamic>.from(v),
            ),
          ),
        ),
      );

      try {
        await super.sendToDevice(entry.type, entry.txnId, data);
      } on MatrixException catch (e) {
        Logs().w(
          '[To-Device] failed to to_device message from the queue to the server. Ignoring error: $e',
        );
        Logs().w('Payload: $data');
      }
      await database.deleteFromToDeviceQueue(entry.id);
    }
  }

  /// Sends a raw to_device event with a [eventType], a [txnId] and a content
  /// [messages]. Before sending, it tries to re-send potentially queued
  /// to_device events and adds the current one to the queue, should it fail.
  @override
  Future<void> sendToDevice(
    String eventType,
    String txnId,
    Map<String, Map<String, Map<String, dynamic>>> messages,
  ) async {
    try {
      await processToDeviceQueue();
      await super.sendToDevice(eventType, txnId, messages);
    } catch (e, s) {
      Logs().w(
        '[Client] Problem while sending to_device event, retrying later...',
        e,
        s,
      );
      final database = this.database;
      if (database != null) {
        _toDeviceQueueNeedsProcessing = true;
        await database.insertIntoToDeviceQueue(
          eventType,
          txnId,
          json.encode(messages),
        );
      }
      rethrow;
    }
  }

  /// Send an (unencrypted) to device [message] of a specific [eventType] to all
  /// devices of a set of [users].
  Future<void> sendToDevicesOfUserIds(
    Set<String> users,
    String eventType,
    Map<String, dynamic> message, {
    String? messageId,
  }) async {
    // Send with send-to-device messaging
    final data = <String, Map<String, Map<String, dynamic>>>{};
    for (final user in users) {
      data[user] = {'*': message};
    }
    await sendToDevice(
      eventType,
      messageId ?? generateUniqueTransactionId(),
      data,
    );
    return;
  }

  final MultiLock<DeviceKeys> _sendToDeviceEncryptedLock = MultiLock();

  /// Sends an encrypted [message] of this [eventType] to these [deviceKeys].
  Future<void> sendToDeviceEncrypted(
    List<DeviceKeys> deviceKeys,
    String eventType,
    Map<String, dynamic> message, {
    String? messageId,
    bool onlyVerified = false,
  }) async {
    final encryption = this.encryption;
    if (!encryptionEnabled || encryption == null) return;
    // Don't send this message to blocked devices, and if specified onlyVerified
    // then only send it to verified devices
    if (deviceKeys.isNotEmpty) {
      deviceKeys.removeWhere(
        (DeviceKeys deviceKeys) =>
            deviceKeys.blocked ||
            (deviceKeys.userId == userID && deviceKeys.deviceId == deviceID) ||
            (onlyVerified && !deviceKeys.verified),
      );
      if (deviceKeys.isEmpty) return;
    }

    // So that we can guarantee order of encrypted to_device messages to be preserved we
    // must ensure that we don't attempt to encrypt multiple concurrent to_device messages
    // to the same device at the same time.
    // A failure to do so can result in edge-cases where encryption and sending order of
    // said to_device messages does not match up, resulting in an olm session corruption.
    // As we send to multiple devices at the same time, we may only proceed here if the lock for
    // *all* of them is freed and lock *all* of them while sending.

    try {
      await _sendToDeviceEncryptedLock.lock(deviceKeys);

      // Send with send-to-device messaging
      final data = await encryption.encryptToDeviceMessage(
        deviceKeys,
        eventType,
        message,
      );
      eventType = EventTypes.Encrypted;
      await sendToDevice(
        eventType,
        messageId ?? generateUniqueTransactionId(),
        data,
      );
    } finally {
      _sendToDeviceEncryptedLock.unlock(deviceKeys);
    }
  }

  /// Sends an encrypted [message] of this [eventType] to these [deviceKeys].
  /// This request happens partly in the background and partly in the
  /// foreground. It automatically chunks sending to device keys based on
  /// activity.
  Future<void> sendToDeviceEncryptedChunked(
    List<DeviceKeys> deviceKeys,
    String eventType,
    Map<String, dynamic> message,
  ) async {
    if (!encryptionEnabled) return;
    // be sure to copy our device keys list
    deviceKeys = List<DeviceKeys>.from(deviceKeys);
    deviceKeys.removeWhere(
      (DeviceKeys k) =>
          k.blocked || (k.userId == userID && k.deviceId == deviceID),
    );
    if (deviceKeys.isEmpty) return;
    message = message.copy(); // make sure we deep-copy the message
    // make sure all the olm sessions are loaded from database
    Logs().v('Sending to device chunked... (${deviceKeys.length} devices)');
    // sort so that devices we last received messages from get our message first
    deviceKeys.sort((keyA, keyB) => keyB.lastActive.compareTo(keyA.lastActive));
    // and now send out in chunks of 20
    const chunkSize = 20;

    // first we send out all the chunks that we await
    var i = 0;
    // we leave this in a for-loop for now, so that we can easily adjust the break condition
    // based on other things, if we want to hard-`await` more devices in the future
    for (; i < deviceKeys.length && i <= 0; i += chunkSize) {
      Logs().v('Sending chunk $i...');
      final chunk = deviceKeys.sublist(
        i,
        i + chunkSize > deviceKeys.length ? deviceKeys.length : i + chunkSize,
      );
      // and send
      await sendToDeviceEncrypted(chunk, eventType, message);
    }
    // now send out the background chunks
    if (i < deviceKeys.length) {
      // ignore: unawaited_futures
      () async {
        for (; i < deviceKeys.length; i += chunkSize) {
          // wait 50ms to not freeze the UI
          await Future.delayed(Duration(milliseconds: 50));
          Logs().v('Sending chunk $i...');
          final chunk = deviceKeys.sublist(
            i,
            i + chunkSize > deviceKeys.length
                ? deviceKeys.length
                : i + chunkSize,
          );
          // and send
          await sendToDeviceEncrypted(chunk, eventType, message);
        }
      }();
    }
  }

  /// Whether all push notifications are muted using the [.m.rule.master]
  /// rule of the push rules: https://matrix.org/docs/spec/client_server/r0.6.0#m-rule-master
  bool get allPushNotificationsMuted {
    final Map<String, Object?>? globalPushRules =
        _accountData[EventTypes.PushRules]
            ?.content
            .tryGetMap<String, Object?>('global');
    if (globalPushRules == null) return false;

    final globalPushRulesOverride = globalPushRules.tryGetList('override');
    if (globalPushRulesOverride != null) {
      for (final pushRule in globalPushRulesOverride) {
        if (pushRule['rule_id'] == '.m.rule.master') {
          return pushRule['enabled'];
        }
      }
    }
    return false;
  }

  Future<void> setMuteAllPushNotifications(bool muted) async {
    await setPushRuleEnabled(
      PushRuleKind.override,
      '.m.rule.master',
      muted,
    );
    return;
  }

  /// preference is always given to via over serverName, irrespective of what field
  /// you are trying to use
  @override
  Future<String> joinRoom(
    String roomIdOrAlias, {
    List<String>? serverName,
    List<String>? via,
    String? reason,
    ThirdPartySigned? thirdPartySigned,
  }) =>
      super.joinRoom(
        roomIdOrAlias,
        serverName: via ?? serverName,
        via: via ?? serverName,
        reason: reason,
        thirdPartySigned: thirdPartySigned,
      );

  /// Changes the password. You should either set oldPasswort or another authentication flow.
  @override
  Future<void> changePassword(
    String newPassword, {
    String? oldPassword,
    AuthenticationData? auth,
    bool? logoutDevices,
  }) async {
    final userID = this.userID;
    try {
      if (oldPassword != null && userID != null) {
        auth = AuthenticationPassword(
          identifier: AuthenticationUserIdentifier(user: userID),
          password: oldPassword,
        );
      }
      await super.changePassword(
        newPassword,
        auth: auth,
        logoutDevices: logoutDevices,
      );
    } on MatrixException catch (matrixException) {
      if (!matrixException.requireAdditionalAuthentication) {
        rethrow;
      }
      if (matrixException.authenticationFlows?.length != 1 ||
          !(matrixException.authenticationFlows?.first.stages
                  .contains(AuthenticationTypes.password) ??
              false)) {
        rethrow;
      }
      if (oldPassword == null || userID == null) {
        rethrow;
      }
      return changePassword(
        newPassword,
        auth: AuthenticationPassword(
          identifier: AuthenticationUserIdentifier(user: userID),
          password: oldPassword,
          session: matrixException.session,
        ),
        logoutDevices: logoutDevices,
      );
    } catch (_) {
      rethrow;
    }
  }

  /// Clear all local cached messages, room information and outbound group
  /// sessions and perform a new clean sync.
  Future<void> clearCache() async {
    await abortSync();
    _prevBatch = null;
    rooms.clear();
    await database?.clearCache();
    encryption?.keyManager.clearOutboundGroupSessions();
    _eventsPendingDecryption.clear();
    onCacheCleared.add(true);
    // Restart the syncloop
    backgroundSync = true;
  }

  /// A list of mxids of users who are ignored.
  List<String> get ignoredUsers => List<String>.from(
        _accountData['m.ignored_user_list']
                ?.content
                .tryGetMap<String, Object?>('ignored_users')
                ?.keys ??
            <String>[],
      );

  /// Ignore another user. This will clear the local cached messages to
  /// hide all previous messages from this user.
  Future<void> ignoreUser(String userId) async {
    if (!userId.isValidMatrixId) {
      throw Exception('$userId is not a valid mxid!');
    }
    await setAccountData(userID!, 'm.ignored_user_list', {
      'ignored_users': Map.fromEntries(
        (ignoredUsers..add(userId)).map((key) => MapEntry(key, {})),
      ),
    });
    await clearCache();
    return;
  }

  /// Unignore a user. This will clear the local cached messages and request
  /// them again from the server to avoid gaps in the timeline.
  Future<void> unignoreUser(String userId) async {
    if (!userId.isValidMatrixId) {
      throw Exception('$userId is not a valid mxid!');
    }
    if (!ignoredUsers.contains(userId)) {
      throw Exception('$userId is not in the ignore list!');
    }
    await setAccountData(userID!, 'm.ignored_user_list', {
      'ignored_users': Map.fromEntries(
        (ignoredUsers..remove(userId)).map((key) => MapEntry(key, {})),
      ),
    });
    await clearCache();
    return;
  }

  /// The newest presence of this user if there is any. Fetches it from the
  /// database first and then from the server if necessary or returns offline.
  Future<CachedPresence> fetchCurrentPresence(
    String userId, {
    bool fetchOnlyFromCached = false,
  }) async {
    // ignore: deprecated_member_use_from_same_package
    final cachedPresence = presences[userId];
    if (cachedPresence != null) {
      return cachedPresence;
    }

    final dbPresence = await database?.getPresence(userId);
    // ignore: deprecated_member_use_from_same_package
    if (dbPresence != null) return presences[userId] = dbPresence;

    if (fetchOnlyFromCached) return CachedPresence.neverSeen(userId);

    try {
      final result = await getPresence(userId);
      final presence = CachedPresence.fromPresenceResponse(result, userId);
      await database?.storePresence(userId, presence);
      // ignore: deprecated_member_use_from_same_package
      return presences[userId] = presence;
    } catch (e) {
      final presence = CachedPresence.neverSeen(userId);
      await database?.storePresence(userId, presence);
      // ignore: deprecated_member_use_from_same_package
      return presences[userId] = presence;
    }
  }

  bool _disposed = false;
  bool _aborted = false;
  Future _currentTransaction = Future.sync(() => {});

  /// Blackholes any ongoing sync call. Currently ongoing sync *processing* is
  /// still going to be finished, new data is ignored.
  Future<void> abortSync() async {
    _aborted = true;
    backgroundSync = false;
    _currentSyncId = -1;
    try {
      await _currentTransaction;
    } catch (_) {
      // No-OP
    }
    _currentSync = null;
    // reset _aborted for being able to restart the sync.
    _aborted = false;
  }

  /// Stops the synchronization and closes the database. After this
  /// you can safely make this Client instance null.
  Future<void> dispose({bool closeDatabase = true}) async {
    _disposed = true;
    await abortSync();
    await encryption?.dispose();
    _encryption = null;
    try {
      if (closeDatabase) {
        final database = _database;
        _database = null;
        await database
            ?.close()
            .catchError((e, s) => Logs().w('Failed to close database: ', e, s));
      }
    } catch (error, stacktrace) {
      Logs().w('Failed to close database: ', error, stacktrace);
    }
    return;
  }

  Future<void> _migrateFromLegacyDatabase({
    void Function(InitState)? onInitStateChanged,
    void Function()? onMigration,
  }) async {
    Logs().i('Check legacy database for migration data...');
    final legacyDatabase = await legacyDatabaseBuilder?.call(this);
    final migrateClient = await legacyDatabase?.getClient(clientName);
    final database = this.database;

    if (migrateClient == null || legacyDatabase == null || database == null) {
      await legacyDatabase?.close();
      _initLock = false;
      return;
    }
    Logs().i('Found data in the legacy database!');
    onInitStateChanged?.call(InitState.migratingDatabase);
    onMigration?.call();
    _id = migrateClient['client_id'];
    final tokenExpiresAtMs =
        int.tryParse(migrateClient.tryGet<String>('token_expires_at') ?? '');
    await database.insertClient(
      clientName,
      migrateClient['homeserver_url'],
      migrateClient['token'],
      tokenExpiresAtMs == null
          ? null
          : DateTime.fromMillisecondsSinceEpoch(tokenExpiresAtMs),
      migrateClient['refresh_token'],
      migrateClient['user_id'],
      migrateClient['device_id'],
      migrateClient['device_name'],
      null,
      migrateClient['olm_account'],
    );
    Logs().d('Migrate SSSSCache...');
    for (final type in cacheTypes) {
      final ssssCache = await legacyDatabase.getSSSSCache(type);
      if (ssssCache != null) {
        Logs().d('Migrate $type...');
        await database.storeSSSSCache(
          type,
          ssssCache.keyId ?? '',
          ssssCache.ciphertext ?? '',
          ssssCache.content ?? '',
        );
      }
    }
    Logs().d('Migrate OLM sessions...');
    try {
      final olmSessions = await legacyDatabase.getAllOlmSessions();
      for (final identityKey in olmSessions.keys) {
        final sessions = olmSessions[identityKey]!;
        for (final sessionId in sessions.keys) {
          final session = sessions[sessionId]!;
          await database.storeOlmSession(
            identityKey,
            session['session_id'] as String,
            session['pickle'] as String,
            session['last_received'] as int,
          );
        }
      }
    } catch (e, s) {
      Logs().e('Unable to migrate OLM sessions!', e, s);
    }
    Logs().d('Migrate Device Keys...');
    final userDeviceKeys = await legacyDatabase.getUserDeviceKeys(this);
    for (final userId in userDeviceKeys.keys) {
      Logs().d('Migrate Device Keys of user $userId...');
      final deviceKeysList = userDeviceKeys[userId];
      for (final crossSigningKey
          in deviceKeysList?.crossSigningKeys.values ?? <CrossSigningKey>[]) {
        final pubKey = crossSigningKey.publicKey;
        if (pubKey != null) {
          Logs().d(
            'Migrate cross signing key with usage ${crossSigningKey.usage} and verified ${crossSigningKey.directVerified}...',
          );
          await database.storeUserCrossSigningKey(
            userId,
            pubKey,
            jsonEncode(crossSigningKey.toJson()),
            crossSigningKey.directVerified,
            crossSigningKey.blocked,
          );
        }
      }

      if (deviceKeysList != null) {
        for (final deviceKeys in deviceKeysList.deviceKeys.values) {
          final deviceId = deviceKeys.deviceId;
          if (deviceId != null) {
            Logs().d('Migrate device keys for ${deviceKeys.deviceId}...');
            await database.storeUserDeviceKey(
              userId,
              deviceId,
              jsonEncode(deviceKeys.toJson()),
              deviceKeys.directVerified,
              deviceKeys.blocked,
              deviceKeys.lastActive.millisecondsSinceEpoch,
            );
          }
        }
        Logs().d('Migrate user device keys info...');
        await database.storeUserDeviceKeysInfo(userId, deviceKeysList.outdated);
      }
    }
    Logs().d('Migrate inbound group sessions...');
    try {
      final sessions = await legacyDatabase.getAllInboundGroupSessions();
      for (var i = 0; i < sessions.length; i++) {
        Logs().d('$i / ${sessions.length}');
        final session = sessions[i];
        await database.storeInboundGroupSession(
          session.roomId,
          session.sessionId,
          session.pickle,
          session.content,
          session.indexes,
          session.allowedAtIndex,
          session.senderKey,
          session.senderClaimedKeys,
        );
      }
    } catch (e, s) {
      Logs().e('Unable to migrate inbound group sessions!', e, s);
    }

    await legacyDatabase.delete();

    _initLock = false;
    return init(
      waitForFirstSync: false,
      waitUntilLoadCompletedLoaded: false,
      onInitStateChanged: onInitStateChanged,
    );
  }

  @override
  Future<GetSpaceHierarchyResponse> getSpaceHierarchy(String roomId,
      {bool? suggestedOnly, int? limit, int? maxDepth, String? from}) async {
    final cachedResponse = await database?.getSpaceHierarchy(roomId);
    if (cachedResponse == null) {
      final response = await super.getSpaceHierarchy(
        roomId,
        suggestedOnly: suggestedOnly,
        limit: limit,
        maxDepth: maxDepth,
        from: from,
      );
      await database?.storeSpaceHierarchy(roomId, response);
      return response;
    }
    if (cachedResponse.nextBatch != null &&
        from != null &&
        cachedResponse.nextBatch == from) {
      final response = await super.getSpaceHierarchy(
        roomId,
        suggestedOnly: suggestedOnly,
        limit: limit,
        maxDepth: maxDepth,
        from: from,
      );
      // extend existing response, ensure no duplicates. Unique by roomId
      final existingRoomIds =
          cachedResponse.rooms.map((room) => room.roomId).toSet();
      final newRooms = cachedResponse.rooms;
      for (final room in response.rooms) {
        if (!existingRoomIds.contains(room.roomId)) {
          newRooms.add(room);
        }
      }
      // store new response
      await database?.storeSpaceHierarchy(
          roomId,
          GetSpaceHierarchyResponse(
            rooms: newRooms,
            nextBatch: response.nextBatch,
          ));

      // not returning new response since UI is union-ing the responses rooms
      // returning new rooms will cause duplicates
      return response;
    }
    return cachedResponse;
  }
}

class SdkError {
  dynamic exception;
  StackTrace? stackTrace;

  SdkError({this.exception, this.stackTrace});
}

class SyncConnectionException implements Exception {
  final Object originalException;

  SyncConnectionException(this.originalException);
}

class SyncStatusUpdate {
  final SyncStatus status;
  final SdkError? error;
  final double? progress;

  const SyncStatusUpdate(this.status, {this.error, this.progress});
}

enum SyncStatus {
  waitingForResponse,
  processing,
  cleaningUp,
  finished,
  error,
}

class BadServerVersionsException implements Exception {
  final Set<String> serverVersions, supportedVersions;

  BadServerVersionsException(this.serverVersions, this.supportedVersions);

  @override
  String toString() =>
      'Server supports the versions: ${serverVersions.toString()} but this application is only compatible with ${supportedVersions.toString()}.';
}

class BadServerLoginTypesException implements Exception {
  final Set<String> serverLoginTypes, supportedLoginTypes;

  BadServerLoginTypesException(this.serverLoginTypes, this.supportedLoginTypes);

  @override
  String toString() =>
      'Server supports the Login Types: ${serverLoginTypes.toString()} but this application is only compatible with ${supportedLoginTypes.toString()}.';
}

class FileTooBigMatrixException extends MatrixException {
  int actualFileSize;
  int maxFileSize;

  static String _formatFileSize(int size) {
    if (size < 1024) return '$size B';
    final i = (log(size) / log(1024)).floor();
    final num = (size / pow(1024, i));
    final round = num.round();
    final numString = round < 10
        ? num.toStringAsFixed(2)
        : round < 100
            ? num.toStringAsFixed(1)
            : round.toString();
    return '$numString ${'kMGTPEZY'[i - 1]}B';
  }

  FileTooBigMatrixException(this.actualFileSize, this.maxFileSize)
      : super.fromJson({
          'errcode': MatrixError.M_TOO_LARGE,
          'error':
              'File size ${_formatFileSize(actualFileSize)} exceeds allowed maximum of ${_formatFileSize(maxFileSize)}',
        });

  @override
  String toString() =>
      'File size ${_formatFileSize(actualFileSize)} exceeds allowed maximum of ${_formatFileSize(maxFileSize)}';
}

class ArchivedRoom {
  final Room room;
  final Timeline timeline;

  ArchivedRoom({required this.room, required this.timeline});
}

/// An event that is waiting for a key to arrive to decrypt. Times out after some time.
class _EventPendingDecryption {
  DateTime addedAt = DateTime.now();

  EventUpdate event;

  bool get timedOut =>
      addedAt.add(Duration(minutes: 5)).isBefore(DateTime.now());

  _EventPendingDecryption(this.event);
}

enum InitState {
  /// Initialization has been started. Client fetches information from the database.
  initializing,

  /// The database has been updated. A migration is in progress.
  migratingDatabase,

  /// The encryption module will be set up now. For the first login this also
  /// includes uploading keys to the server.
  settingUpEncryption,

  /// The client is loading rooms, device keys and account data from the
  /// database.
  loadingData,

  /// The client waits now for the first sync before procceeding. Get more
  /// information from `Client.onSyncUpdate`.
  waitingForFirstSync,

  /// Initialization is complete without errors. The client is now either
  /// logged in or no active session was found.
  finished,

  /// Initialization has been completed with an error.
  error,
}<|MERGE_RESOLUTION|>--- conflicted
+++ resolved
@@ -43,10 +43,7 @@
 import 'package:matrix/src/utils/sync_update_item_count.dart';
 import 'package:matrix/src/utils/try_get_push_rule.dart';
 import 'package:matrix/src/utils/versions_comparator.dart';
-<<<<<<< HEAD
-=======
 import 'package:matrix/src/voip/utils/async_cache_try_fetch.dart';
->>>>>>> f3e249da
 
 typedef RoomSorter = int Function(Room a, Room b);
 
@@ -1004,14 +1001,9 @@
   /// from a room where the user exists. Set `useServerCache` to true to get any
   /// prior value from this function
   @Deprecated('Use fetchOwnProfile() instead')
-<<<<<<< HEAD
-  Future<Profile> fetchOwnProfileFromServer(
-      {bool useServerCache = false}) async {
-=======
   Future<Profile> fetchOwnProfileFromServer({
     bool useServerCache = false,
   }) async {
->>>>>>> f3e249da
     try {
       return await getProfileFromUserId(
         userID!,
@@ -1272,224 +1264,13 @@
       AsyncCache<GetVersionsResponse>(const Duration(hours: 1));
 
   Future<bool> authenticatedMediaSupported() async {
-<<<<<<< HEAD
-    final versionsResponse = await _versionsCache.fetch(() => getVersions());
-=======
     final versionsResponse = await _versionsCache.tryFetch(() => getVersions());
->>>>>>> f3e249da
     return versionsResponse.versions.any(
           (v) => isVersionGreaterThanOrEqualTo(v, 'v1.11'),
         ) ||
         versionsResponse.unstableFeatures?['org.matrix.msc3916.stable'] == true;
   }
 
-<<<<<<< HEAD
-  final _serverConfigCache = AsyncCache<ServerConfig>(const Duration(hours: 1));
-
-  /// This endpoint allows clients to retrieve the configuration of the content
-  /// repository, such as upload limitations.
-  /// Clients SHOULD use this as a guide when using content repository endpoints.
-  /// All values are intentionally left optional. Clients SHOULD follow
-  /// the advice given in the field description when the field is not available.
-  ///
-  /// **NOTE:** Both clients and server administrators should be aware that proxies
-  /// between the client and the server may affect the apparent behaviour of content
-  /// repository APIs, for example, proxies may enforce a lower upload size limit
-  /// than is advertised by the server on this endpoint.
-  @override
-  Future<ServerConfig> getConfig() =>
-      _serverConfigCache.fetch(() => _getAuthenticatedConfig());
-
-  // TODO: remove once we are able to autogen this
-  Future<ServerConfig> _getAuthenticatedConfig() async {
-    String path;
-    if (await authenticatedMediaSupported()) {
-      path = '_matrix/client/v1/media/config';
-    } else {
-      path = '_matrix/media/v3/config';
-    }
-    final requestUri = Uri(path: path);
-    final request = http.Request('GET', baseUri!.resolveUri(requestUri));
-    request.headers['authorization'] = 'Bearer ${bearerToken!}';
-    final response = await httpClient.send(request);
-    final responseBody = await response.stream.toBytes();
-    if (response.statusCode != 200) unexpectedResponse(response, responseBody);
-    final responseString = utf8.decode(responseBody);
-    final json = jsonDecode(responseString);
-    return ServerConfig.fromJson(json as Map<String, Object?>);
-  }
-
-  ///
-  ///
-  /// [serverName] The server name from the `mxc://` URI (the authoritory component)
-  ///
-  ///
-  /// [mediaId] The media ID from the `mxc://` URI (the path component)
-  ///
-  ///
-  /// [allowRemote] Indicates to the server that it should not attempt to fetch the media if it is deemed
-  /// remote. This is to prevent routing loops where the server contacts itself. Defaults to
-  /// true if not provided.
-  ///
-  @override
-  // TODO: remove once we are able to autogen this
-  Future<FileResponse> getContent(String serverName, String mediaId,
-      {bool? allowRemote}) async {
-    String path;
-
-    if (await authenticatedMediaSupported()) {
-      path =
-          '_matrix/client/v1/media/download/${Uri.encodeComponent(serverName)}/${Uri.encodeComponent(mediaId)}';
-    } else {
-      path =
-          '_matrix/media/v3/download/${Uri.encodeComponent(serverName)}/${Uri.encodeComponent(mediaId)}';
-    }
-    final requestUri = Uri(path: path, queryParameters: {
-      if (allowRemote != null && !await authenticatedMediaSupported())
-        // removed with msc3916, so just to be explicit
-        'allow_remote': allowRemote.toString(),
-    });
-    final request = http.Request('GET', baseUri!.resolveUri(requestUri));
-    request.headers['authorization'] = 'Bearer ${bearerToken!}';
-    final response = await httpClient.send(request);
-    final responseBody = await response.stream.toBytes();
-    if (response.statusCode != 200) unexpectedResponse(response, responseBody);
-    return FileResponse(
-        contentType: response.headers['content-type'], data: responseBody);
-  }
-
-  /// This will download content from the content repository (same as
-  /// the previous endpoint) but replace the target file name with the one
-  /// provided by the caller.
-  ///
-  /// [serverName] The server name from the `mxc://` URI (the authoritory component)
-  ///
-  ///
-  /// [mediaId] The media ID from the `mxc://` URI (the path component)
-  ///
-  ///
-  /// [fileName] A filename to give in the `Content-Disposition` header.
-  ///
-  /// [allowRemote] Indicates to the server that it should not attempt to fetch the media if it is deemed
-  /// remote. This is to prevent routing loops where the server contacts itself. Defaults to
-  /// true if not provided.
-  ///
-  @override
-  // TODO: remove once we are able to autogen this
-  Future<FileResponse> getContentOverrideName(
-      String serverName, String mediaId, String fileName,
-      {bool? allowRemote}) async {
-    String path;
-    if (await authenticatedMediaSupported()) {
-      path =
-          '_matrix/client/v1/media/download/${Uri.encodeComponent(serverName)}/${Uri.encodeComponent(mediaId)}/${Uri.encodeComponent(fileName)}';
-    } else {
-      path =
-          '_matrix/media/v3/download/${Uri.encodeComponent(serverName)}/${Uri.encodeComponent(mediaId)}/${Uri.encodeComponent(fileName)}';
-    }
-    final requestUri = Uri(path: path, queryParameters: {
-      if (allowRemote != null && !await authenticatedMediaSupported())
-        // removed with msc3916, so just to be explicit
-        'allow_remote': allowRemote.toString(),
-    });
-    final request = http.Request('GET', baseUri!.resolveUri(requestUri));
-    request.headers['authorization'] = 'Bearer ${bearerToken!}';
-    final response = await httpClient.send(request);
-    final responseBody = await response.stream.toBytes();
-    if (response.statusCode != 200) unexpectedResponse(response, responseBody);
-    return FileResponse(
-        contentType: response.headers['content-type'], data: responseBody);
-  }
-
-  /// Get information about a URL for the client. Typically this is called when a
-  /// client sees a URL in a message and wants to render a preview for the user.
-  ///
-  /// **Note:**
-  /// Clients should consider avoiding this endpoint for URLs posted in encrypted
-  /// rooms. Encrypted rooms often contain more sensitive information the users
-  /// do not want to share with the homeserver, and this can mean that the URLs
-  /// being shared should also not be shared with the homeserver.
-  ///
-  /// [url] The URL to get a preview of.
-  ///
-  /// [ts] The preferred point in time to return a preview for. The server may
-  /// return a newer version if it does not have the requested version
-  /// available.
-  @override
-  // TODO: remove once we are able to autogen this
-  Future<GetUrlPreviewResponse> getUrlPreview(Uri url, {int? ts}) async {
-    String path;
-    if (await authenticatedMediaSupported()) {
-      path = '_matrix/client/v1/media/preview_url';
-    } else {
-      path = '_matrix/media/v3/preview_url';
-    }
-    final requestUri = Uri(path: path, queryParameters: {
-      'url': url.toString(),
-      if (ts != null) 'ts': ts.toString(),
-    });
-    final request = http.Request('GET', baseUri!.resolveUri(requestUri));
-    request.headers['authorization'] = 'Bearer ${bearerToken!}';
-    final response = await httpClient.send(request);
-    final responseBody = await response.stream.toBytes();
-    if (response.statusCode != 200) unexpectedResponse(response, responseBody);
-    final responseString = utf8.decode(responseBody);
-    final json = jsonDecode(responseString);
-    return GetUrlPreviewResponse.fromJson(json as Map<String, Object?>);
-  }
-
-  /// Download a thumbnail of content from the content repository.
-  /// See the [Thumbnails](https://spec.matrix.org/unstable/client-server-api/#thumbnails) section for more information.
-  ///
-  /// [serverName] The server name from the `mxc://` URI (the authoritory component)
-  ///
-  ///
-  /// [mediaId] The media ID from the `mxc://` URI (the path component)
-  ///
-  ///
-  /// [width] The *desired* width of the thumbnail. The actual thumbnail may be
-  /// larger than the size specified.
-  ///
-  /// [height] The *desired* height of the thumbnail. The actual thumbnail may be
-  /// larger than the size specified.
-  ///
-  /// [method] The desired resizing method. See the [Thumbnails](https://spec.matrix.org/unstable/client-server-api/#thumbnails)
-  /// section for more information.
-  ///
-  /// [allowRemote] Indicates to the server that it should not attempt to fetch
-  /// the media if it is deemed remote. This is to prevent routing loops
-  /// where the server contacts itself. Defaults to true if not provided.
-  @override
-  // TODO: remove once we are able to autogen this
-  Future<FileResponse> getContentThumbnail(
-      String serverName, String mediaId, int width, int height,
-      {Method? method, bool? allowRemote}) async {
-    String path;
-    if (await authenticatedMediaSupported()) {
-      path =
-          '_matrix/client/v1/media/thumbnail/${Uri.encodeComponent(serverName)}/${Uri.encodeComponent(mediaId)}';
-    } else {
-      path =
-          '_matrix/media/v3/thumbnail/${Uri.encodeComponent(serverName)}/${Uri.encodeComponent(mediaId)}';
-    }
-
-    final requestUri = Uri(path: path, queryParameters: {
-      'width': width.toString(),
-      'height': height.toString(),
-      if (method != null) 'method': method.name,
-      if (allowRemote != null && !await authenticatedMediaSupported())
-        // removed with msc3916, so just to be explicit
-        'allow_remote': allowRemote.toString(),
-    });
-
-    final request = http.Request('GET', baseUri!.resolveUri(requestUri));
-    request.headers['authorization'] = 'Bearer ${bearerToken!}';
-    final response = await httpClient.send(request);
-    final responseBody = await response.stream.toBytes();
-    if (response.statusCode != 200) unexpectedResponse(response, responseBody);
-    return FileResponse(
-        contentType: response.headers['content-type'], data: responseBody);
-=======
   final _serverConfigCache = AsyncCache<MediaConfig>(const Duration(hours: 1));
 
   /// This endpoint allows clients to retrieve the configuration of the content
@@ -1725,7 +1506,6 @@
         ? getUrlPreviewAuthed(url, ts: ts)
         // ignore: deprecated_member_use_from_same_package
         : super.getUrlPreview(url, ts: ts);
->>>>>>> f3e249da
   }
 
   /// Uploads a file into the Media Repository of the server and also caches it
@@ -3007,21 +2787,6 @@
         }
       }
 
-<<<<<<< HEAD
-      // Any kind of member change? We should invalidate the profile then:
-      if (event is StrippedStateEvent && event.type == EventTypes.RoomMember) {
-        final userId = event.stateKey;
-        if (userId != null) {
-          // We do not re-request the profile here as this would lead to
-          // an unknown amount of network requests as we never know how many
-          // member change events can come down in a single sync update.
-          await database?.markUserProfileAsOutdated(userId);
-          onUserProfileUpdate.add(userId);
-        }
-      }
-
-=======
->>>>>>> f3e249da
       if (event.type == EventTypes.Message &&
           !room.isDirectChat &&
           database != null &&

/*
 *   Famedly Matrix SDK
 *   Copyright (C) 2019, 2020 Famedly GmbH
 *
 *   This program is free software: you can redistribute it and/or modify
 *   it under the terms of the GNU Affero General Public License as
 *   published by the Free Software Foundation, either version 3 of the
 *   License, or (at your option) any later version.
 *
 *   This program is distributed in the hope that it will be useful,
 *   but WITHOUT ANY WARRANTY; without even the implied warranty of
 *   MERCHANTABILITY or FITNESS FOR A PARTICULAR PURPOSE. See the
 *   GNU Affero General Public License for more details.
 *
 *   You should have received a copy of the GNU Affero General Public License
 *   along with this program.  If not, see <https://www.gnu.org/licenses/>.
 */

import 'dart:async';
import 'dart:convert';
import 'dart:core';

import 'package:famedlysdk/famedlysdk.dart';
import 'package:famedlysdk/matrix_api.dart';
import 'package:famedlysdk/encryption.dart';
import 'package:famedlysdk/src/room.dart';
import 'package:famedlysdk/src/utils/device_keys_list.dart';
import 'package:famedlysdk/src/utils/matrix_file.dart';
import 'package:famedlysdk/src/utils/to_device_event.dart';
import 'package:http/http.dart' as http;
import 'package:pedantic/pedantic.dart';

import 'event.dart';
import 'room.dart';
<<<<<<< HEAD
import 'ssss.dart';
import 'cross_signing.dart';
import 'sync/event_update.dart';
import 'sync/room_update.dart';
import 'sync/user_update.dart';
=======
import 'utils/event_update.dart';
import 'utils/room_update.dart';
>>>>>>> ac90481d
import 'user.dart';
import 'database/database.dart' show Database;

typedef RoomSorter = int Function(Room a, Room b);

enum LoginState { logged, loggedOut }

class GenericException implements Exception {
  final dynamic content;
  GenericException(this.content);
}

/// Represents a Matrix client to communicate with a
/// [Matrix](https://matrix.org) homeserver and is the entry point for this
/// SDK.
class Client {
  int _id;
  int get id => _id;

  Database database;

  bool enableE2eeRecovery;

<<<<<<< HEAD
  SSSS ssss;
  CrossSigning crossSigning;

  Set<KeyVerificationMethod> verificationMethods;
=======
  MatrixApi api;

  Encryption encryption;
>>>>>>> ac90481d

  /// Create a client
  /// clientName = unique identifier of this client
  /// debug: Print debug output?
  /// database: The database instance to use
  /// enableE2eeRecovery: Enable additional logic to try to recover from bad e2ee sessions
  /// verificationMethods: A set of all the verification methods this client can handle. Includes:
  ///    KeyVerificationMethod.numbers: Compare numbers. Most basic, should be supported
  ///    KeyVerificationMethod.emoji: Compare emojis
  Client(this.clientName,
      {this.debug = false,
      this.database,
      this.enableE2eeRecovery = false,
<<<<<<< HEAD
      this.verificationMethods}) {
    ssss = SSSS(this);
    keyManager = KeyManager(this);
    crossSigning = CrossSigning(this);
    verificationMethods ??= {};
=======
      http.Client httpClient}) {
    api = MatrixApi(debug: debug, httpClient: httpClient);
>>>>>>> ac90481d
    onLoginStateChanged.stream.listen((loginState) {
      if (debug) {
        print('[LoginState]: ${loginState.toString()}');
      }
    });
  }

  /// Whether debug prints should be displayed.
  final bool debug;

  /// The required name for this client.
  final String clientName;

  /// The Matrix ID of the current logged user.
  String get userID => _userID;
  String _userID;

  /// This points to the position in the synchronization history.
  String prevBatch;

  /// The device ID is an unique identifier for this device.
  String get deviceID => _deviceID;
  String _deviceID;

  /// The device name is a human readable identifier for this device.
  String get deviceName => _deviceName;
  String _deviceName;

  /// Returns the current login state.
  bool isLogged() => api.accessToken != null;

  /// A list of all rooms the user is participating or invited.
  List<Room> get rooms => _rooms;
  List<Room> _rooms = [];

  /// Whether this client supports end-to-end encryption using olm.
  bool get encryptionEnabled => encryption != null && encryption.enabled;

  /// Whether this client is able to encrypt and decrypt files.
  bool get fileEncryptionEnabled => encryptionEnabled && true;

  String get identityKey => encryption?.identityKey ?? '';
  String get fingerprintKey => encryption?.fingerprintKey ?? '';

  /// Wheather this session is unknown to others
  bool get isUnknownSession =>
      !userDeviceKeys.containsKey(userID) ||
      !userDeviceKeys[userID].deviceKeys.containsKey(deviceID) ||
      !userDeviceKeys[userID].deviceKeys[deviceID].signed;

  /// Warning! This endpoint is for testing only!
  set rooms(List<Room> newList) {
    print('Warning! This endpoint is for testing only!');
    _rooms = newList;
  }

  /// Key/Value store of account data.
  Map<String, BasicEvent> accountData = {};

  /// Presences of users by a given matrix ID
  Map<String, Presence> presences = {};

  int _transactionCounter = 0;

  @Deprecated('Use [api.request()] instead')
  Future<Map<String, dynamic>> jsonRequest(
          {RequestType type,
          String action,
          dynamic data = '',
          int timeout,
          String contentType = 'application/json'}) =>
      api.request(
        type,
        action,
        data: data,
        timeout: timeout,
        contentType: contentType,
      );

  String generateUniqueTransactionId() {
    _transactionCounter++;
    return '${clientName}-${_transactionCounter}-${DateTime.now().millisecondsSinceEpoch}';
  }

  Room getRoomByAlias(String alias) {
    for (var i = 0; i < rooms.length; i++) {
      if (rooms[i].canonicalAlias == alias) return rooms[i];
    }
    return null;
  }

  Room getRoomById(String id) {
    for (var j = 0; j < rooms.length; j++) {
      if (rooms[j].id == id) return rooms[j];
    }
    return null;
  }

  Map<String, dynamic> get directChats =>
      accountData['m.direct'] != null ? accountData['m.direct'].content : {};

  /// Returns the (first) room ID from the store which is a private chat with the user [userId].
  /// Returns null if there is none.
  String getDirectChatFromUserId(String userId) {
    if (accountData['m.direct'] != null &&
        accountData['m.direct'].content[userId] is List<dynamic> &&
        accountData['m.direct'].content[userId].length > 0) {
      if (getRoomById(accountData['m.direct'].content[userId][0]) != null) {
        return accountData['m.direct'].content[userId][0];
      }
      (accountData['m.direct'].content[userId] as List<dynamic>)
          .remove(accountData['m.direct'].content[userId][0]);
      api.setAccountData(userId, 'm.direct', directChats);
      return getDirectChatFromUserId(userId);
    }
    for (var i = 0; i < rooms.length; i++) {
      if (rooms[i].membership == Membership.invite &&
          rooms[i].states[userID]?.senderId == userId &&
          rooms[i].states[userID].content['is_direct'] == true) {
        return rooms[i].id;
      }
    }
    return null;
  }

  /// Gets discovery information about the domain. The file may include additional keys.
  Future<WellKnownInformations> getWellKnownInformationsByUserId(
    String MatrixIdOrDomain,
  ) async {
    final response = await http
        .get('https://${MatrixIdOrDomain.domain}/.well-known/matrix/client');
    final rawJson = json.decode(response.body);
    return WellKnownInformations.fromJson(rawJson);
  }

  /// Checks the supported versions of the Matrix protocol and the supported
  /// login types. Returns false if the server is not compatible with the
  /// client.
  /// Throws FormatException, TimeoutException and MatrixException on error.
  Future<bool> checkServer(dynamic serverUrl) async {
    try {
      api.homeserver = (serverUrl is Uri) ? serverUrl : Uri.parse(serverUrl);
      final versions = await api.requestSupportedVersions();

      for (var i = 0; i < versions.versions.length; i++) {
        if (versions.versions[i] == 'r0.5.0' ||
            versions.versions[i] == 'r0.6.0') {
          break;
        } else if (i == versions.versions.length - 1) {
          return false;
        }
      }

      final loginTypes = await api.requestLoginTypes();
      if (loginTypes.flows.indexWhere((f) => f.type == 'm.login.password') ==
          -1) {
        return false;
      }

      return true;
    } catch (_) {
      api.homeserver = null;
      rethrow;
    }
  }

  /// Checks to see if a username is available, and valid, for the server.
  /// Returns the fully-qualified Matrix user ID (MXID) that has been registered.
  /// You have to call [checkServer] first to set a homeserver.
  Future<void> register({
    String kind,
    String username,
    String password,
    Map<String, dynamic> auth,
    String deviceId,
    String initialDeviceDisplayName,
    bool inhibitLogin,
  }) async {
    final response = await api.register(
      username: username,
      password: password,
      auth: auth,
      deviceId: deviceId,
      initialDeviceDisplayName: initialDeviceDisplayName,
      inhibitLogin: inhibitLogin,
    );

    // Connect if there is an access token in the response.
    if (response.accessToken == null ||
        response.deviceId == null ||
        response.userId == null) {
      throw 'Registered but token, device ID or user ID is null.';
    }
    await connect(
        newToken: response.accessToken,
        newUserID: response.userId,
        newHomeserver: api.homeserver,
        newDeviceName: initialDeviceDisplayName ?? '',
        newDeviceID: response.deviceId);
    return;
  }

  /// Handles the login and allows the client to call all APIs which require
  /// authentication. Returns false if the login was not successful. Throws
  /// MatrixException if login was not successful.
  /// You have to call [checkServer] first to set a homeserver.
  Future<bool> login(
    String username,
    String password, {
    String initialDeviceDisplayName,
    String deviceId,
  }) async {
    var data = <String, dynamic>{
      'type': 'm.login.password',
      'user': username,
      'identifier': {
        'type': 'm.id.user',
        'user': username,
      },
      'password': password,
    };
    if (deviceId != null) data['device_id'] = deviceId;
    if (initialDeviceDisplayName != null) {
      data['initial_device_display_name'] = initialDeviceDisplayName;
    }

    final loginResp = await api.login(
      type: 'm.login.password',
      userIdentifierType: 'm.id.user',
      user: username,
      password: password,
      deviceId: deviceId,
      initialDeviceDisplayName: initialDeviceDisplayName,
    );

    // Connect if there is an access token in the response.
    if (loginResp.accessToken == null ||
        loginResp.deviceId == null ||
        loginResp.userId == null) {
      throw 'Registered but token, device ID or user ID is null.';
    }
    await connect(
      newToken: loginResp.accessToken,
      newUserID: loginResp.userId,
      newHomeserver: api.homeserver,
      newDeviceName: initialDeviceDisplayName ?? '',
      newDeviceID: loginResp.deviceId,
    );
    return true;
  }

  /// Sends a logout command to the homeserver and clears all local data,
  /// including all persistent data from the store.
  Future<void> logout() async {
    try {
      await api.logout();
    } catch (exception) {
      print(exception);
      rethrow;
    } finally {
      await clear();
    }
  }

  /// Returns the user's own displayname and avatar url. In Matrix it is possible that
  /// one user can have different displaynames and avatar urls in different rooms. So
  /// this endpoint first checks if the profile is the same in all rooms. If not, the
  /// profile will be requested from the homserver.
  Future<Profile> get ownProfile async {
    if (rooms.isNotEmpty) {
      var profileSet = <Profile>{};
      for (var room in rooms) {
        final user = room.getUserByMXIDSync(userID);
        profileSet.add(Profile.fromJson(user.content));
      }
      if (profileSet.length == 1) return profileSet.first;
    }
    return getProfileFromUserId(userID);
  }

  final Map<String, Profile> _profileCache = {};

  /// Get the combined profile information for this user.
  /// If [getFromRooms] is true then the profile will first be searched from the
  /// room memberships. This is unstable if the given user makes use of different displaynames
  /// and avatars per room, which is common for some bots and bridges.
  /// If [cache] is true then
  /// the profile get cached for this session. Please note that then the profile may
  /// become outdated if the user changes the displayname or avatar in this session.
  Future<Profile> getProfileFromUserId(String userId,
      {bool cache = true, bool getFromRooms = true}) async {
    if (getFromRooms) {
      final room = rooms.firstWhere(
          (Room room) =>
              room
                  .getParticipants()
                  .indexWhere((User user) => user.id == userId) !=
              -1,
          orElse: () => null);
      if (room != null) {
        final user =
            room.getParticipants().firstWhere((User user) => user.id == userId);
        return Profile(user.displayName, user.avatarUrl);
      }
    }
    if (cache && _profileCache.containsKey(userId)) {
      return _profileCache[userId];
    }
    final profile = await api.requestProfile(userId);
    _profileCache[userId] = profile;
    return profile;
  }

  Future<List<Room>> get archive async {
    var archiveList = <Room>[];
    final sync = await api.sync(
      filter: '{"room":{"include_leave":true,"timeline":{"limit":10}}}',
      timeout: 0,
    );
    if (sync.rooms.leave is Map<String, dynamic>) {
      for (var entry in sync.rooms.leave.entries) {
        final id = entry.key;
        final room = entry.value;
        var leftRoom = Room(
            id: id,
            membership: Membership.leave,
            client: this,
            roomAccountData:
                room.accountData?.asMap()?.map((k, v) => MapEntry(v.type, v)) ??
                    <String, BasicRoomEvent>{},
            mHeroes: []);
        if (room.timeline?.events != null) {
          for (var event in room.timeline.events) {
            leftRoom.setState(Event.fromMatrixEvent(event, leftRoom));
          }
        }
        if (room.state != null) {
          for (var event in room.state) {
            leftRoom.setState(Event.fromMatrixEvent(event, leftRoom));
          }
        }
        archiveList.add(leftRoom);
      }
    }
    return archiveList;
  }

  /// Loads the contact list for this user excluding the user itself.
  /// Currently the contacts are found by discovering the contacts of
  /// the famedlyContactDiscovery room, which is
  /// defined by the autojoin room feature in Synapse.
  Future<List<User>> loadFamedlyContacts() async {
    var contacts = <User>[];
    var contactDiscoveryRoom =
        getRoomByAlias('#famedlyContactDiscovery:${userID.domain}');
    if (contactDiscoveryRoom != null) {
      contacts = await contactDiscoveryRoom.requestParticipants();
    } else {
      var userMap = <String, bool>{};
      for (var i = 0; i < rooms.length; i++) {
        var roomUsers = rooms[i].getParticipants();
        for (var j = 0; j < roomUsers.length; j++) {
          if (userMap[roomUsers[j].id] != true) contacts.add(roomUsers[j]);
          userMap[roomUsers[j].id] = true;
        }
      }
    }
    return contacts;
  }

  /// Changes the user's displayname.
  Future<void> setDisplayname(String displayname) =>
      api.setDisplayname(userID, displayname);

  /// Uploads a new user avatar for this user.
  Future<void> setAvatar(MatrixFile file) async {
    final uploadResp = await api.upload(file.bytes, file.path);
    await api.setAvatarUrl(userID, Uri.parse(uploadResp));
    return;
  }

  /// Returns the push rules for the logged in user.
  PushRuleSet get pushRules => accountData.containsKey('m.push_rules')
      ? PushRuleSet.fromJson(accountData['m.push_rules'].content)
      : null;

  static String syncFilters = '{"room":{"state":{"lazy_load_members":true}}}';
  static String messagesFilters = '{"lazy_load_members":true}';
  static const List<String> supportedDirectEncryptionAlgorithms = [
    'm.olm.v1.curve25519-aes-sha2'
  ];
  static const List<String> supportedGroupEncryptionAlgorithms = [
    'm.megolm.v1.aes-sha2'
  ];
  static const int defaultThumbnailSize = 256;

  /// The newEvent signal is the most important signal in this concept. Every time
  /// the app receives a new synchronization, this event is called for every signal
  /// to update the GUI. For example, for a new message, it is called:
  /// onRoomEvent( "m.room.message", "!chat_id:server.com", "timeline", {sender: "@bob:server.com", body: "Hello world"} )
  final StreamController<EventUpdate> onEvent = StreamController.broadcast();

  /// Outside of the events there are updates for the global chat states which
  /// are handled by this signal:
  final StreamController<RoomUpdate> onRoomUpdate =
      StreamController.broadcast();

  /// The onToDeviceEvent is called when there comes a new to device event. It is
  /// already decrypted if necessary.
  final StreamController<ToDeviceEvent> onToDeviceEvent =
      StreamController.broadcast();

  /// Called when the login state e.g. user gets logged out.
  final StreamController<LoginState> onLoginStateChanged =
      StreamController.broadcast();

  /// Synchronization erros are coming here.
  final StreamController<MatrixException> onError =
      StreamController.broadcast();

  /// Synchronization erros are coming here.
  final StreamController<SyncError> onSyncError = StreamController.broadcast();

  /// Synchronization erros are coming here.
  final StreamController<ToDeviceEventDecryptionError> onOlmError =
      StreamController.broadcast();

  /// This is called once, when the first sync has received.
  final StreamController<bool> onFirstSync = StreamController.broadcast();

  /// When a new sync response is coming in, this gives the complete payload.
  final StreamController<SyncUpdate> onSync = StreamController.broadcast();

  /// Callback will be called on presences.
  final StreamController<Presence> onPresence = StreamController.broadcast();

  /// Callback will be called on account data updates.
  final StreamController<BasicEvent> onAccountData =
      StreamController.broadcast();

  /// Will be called on call invites.
  final StreamController<Event> onCallInvite = StreamController.broadcast();

  /// Will be called on call hangups.
  final StreamController<Event> onCallHangup = StreamController.broadcast();

  /// Will be called on call candidates.
  final StreamController<Event> onCallCandidates = StreamController.broadcast();

  /// Will be called on call answers.
  final StreamController<Event> onCallAnswer = StreamController.broadcast();

  /// Will be called when another device is requesting session keys for a room.
  final StreamController<RoomKeyRequest> onRoomKeyRequest =
      StreamController.broadcast();

  /// Will be called when another device is requesting verification with this device.
  final StreamController<KeyVerification> onKeyVerificationRequest =
      StreamController.broadcast();

  /// Matrix synchronisation is done with https long polling. This needs a
  /// timeout which is usually 30 seconds.
  int syncTimeoutSec = 30;

  /// How long should the app wait until it retrys the synchronisation after
  /// an error?
  int syncErrorTimeoutSec = 3;

  /// Sets the user credentials and starts the synchronisation.
  ///
  /// Before you can connect you need at least an [accessToken], a [homeserver],
  /// a [userID], a [deviceID], and a [deviceName].
  ///
  /// You get this informations
  /// by logging in to your Matrix account, using the [login API](https://matrix.org/docs/spec/client_server/r0.4.0.html#post-matrix-client-r0-login).
  ///
  /// To log in you can use [jsonRequest()] after you have set the [homeserver]
  /// to a valid url. For example:
  ///
  /// ```
  /// final resp = await matrix
  ///          .jsonRequest(type: RequestType.POST, action: "/client/r0/login", data: {
  ///        "type": "m.login.password",
  ///        "user": "test",
  ///        "password": "1234",
  ///        "initial_device_display_name": "Fluffy Matrix Client"
  ///      });
  /// ```
  ///
  /// Returns:
  ///
  /// ```
  /// {
  ///  "user_id": "@cheeky_monkey:matrix.org",
  ///  "access_token": "abc123",
  ///  "device_id": "GHTYAJCE"
  /// }
  /// ```
  ///
  /// Sends [LoginState.logged] to [onLoginStateChanged].
  void connect({
    String newToken,
    Uri newHomeserver,
    String newUserID,
    String newDeviceName,
    String newDeviceID,
    String newPrevBatch,
    String newOlmAccount,
  }) async {
    String olmAccount;
    if (database != null) {
      final account = await database.getClient(clientName);
      if (account != null) {
        _id = account.clientId;
        api.homeserver = Uri.parse(account.homeserverUrl);
        api.accessToken = account.token;
        _userID = account.userId;
        _deviceID = account.deviceId;
        _deviceName = account.deviceName;
        prevBatch = account.prevBatch;
        olmAccount = account.olmAccount;
      }
    }
    api.accessToken = newToken ?? api.accessToken;
    api.homeserver = newHomeserver ?? api.homeserver;
    _userID = newUserID ?? _userID;
    _deviceID = newDeviceID ?? _deviceID;
    _deviceName = newDeviceName ?? _deviceName;
    prevBatch = newPrevBatch ?? prevBatch;
    olmAccount = newOlmAccount ?? olmAccount;

    if (api.accessToken == null || api.homeserver == null || _userID == null) {
      // we aren't logged in
      encryption?.dispose();
      encryption = null;
      onLoginStateChanged.add(LoginState.loggedOut);
      return;
    }

    encryption = Encryption(
        debug: debug, client: this, enableE2eeRecovery: enableE2eeRecovery);
    await encryption.init(olmAccount);

    if (database != null) {
      if (id != null) {
        await database.updateClient(
          api.homeserver.toString(),
          api.accessToken,
          _userID,
          _deviceID,
          _deviceName,
          prevBatch,
          encryption?.pickledOlmAccount,
          id,
        );
      } else {
        _id = await database.insertClient(
          clientName,
          api.homeserver.toString(),
          api.accessToken,
          _userID,
          _deviceID,
          _deviceName,
          prevBatch,
          encryption?.pickledOlmAccount,
        );
      }
<<<<<<< HEAD
      _userDeviceKeys = await database.getUserDeviceKeys(this);
      _olmSessions = await database.getOlmSessions(id, _userID);
=======
      _userDeviceKeys = await database.getUserDeviceKeys(id);
>>>>>>> ac90481d
      _rooms = await database.getRoomList(this, onlyLeft: false);
      _sortRooms();
      accountData = await database.getAccountData(id);
      presences = await database.getPresences(id);
    }

    onLoginStateChanged.add(LoginState.logged);

    return _sync();
  }

  /// Used for testing only
  void setUserId(String s) {
    _userID = s;
  }

  /// Resets all settings and stops the synchronisation.
  void clear() {
    database?.clear(id);
    _id = api.accessToken =
        api.homeserver = _userID = _deviceID = _deviceName = prevBatch = null;
    _rooms = [];
    encryption?.dispose();
    encryption = null;
    onLoginStateChanged.add(LoginState.loggedOut);
  }

  Future<SyncUpdate> _syncRequest;

  Future<void> _sync() async {
    if (isLogged() == false || _disposed) return;
    try {
      _syncRequest = api.sync(
        filter: syncFilters,
        since: prevBatch,
        timeout: prevBatch != null ? 30000 : null,
      );
      if (_disposed) return;
      final hash = _syncRequest.hashCode;
      final syncResp = await _syncRequest;
      if (hash != _syncRequest.hashCode) return;
      if (database != null) {
        await database.transaction(() async {
          await handleSync(syncResp);
          if (prevBatch != syncResp.nextBatch) {
            await database.storePrevBatch(syncResp.nextBatch, id);
          }
        });
      } else {
        await handleSync(syncResp);
      }
      if (_disposed) return;
      if (prevBatch == null) {
        onFirstSync.add(true);
        prevBatch = syncResp.nextBatch;
        _sortRooms();
      }
      prevBatch = syncResp.nextBatch;
      await _updateUserDeviceKeys();
      if (encryptionEnabled) {
        encryption.onSync();
      }
      if (hash == _syncRequest.hashCode) unawaited(_sync());
    } on MatrixException catch (exception) {
      onError.add(exception);
      await Future.delayed(Duration(seconds: syncErrorTimeoutSec), _sync);
<<<<<<< HEAD
    } catch (exception, stack) {
      print('Error during processing events: ' + exception.toString());
      print(stack);
=======
    } catch (e, s) {
      print('Error during processing events: ' + e.toString());
      print(s);
      onSyncError.add(SyncError(
          exception: e is Exception ? e : Exception(e), stackTrace: s));
>>>>>>> ac90481d
      await Future.delayed(Duration(seconds: syncErrorTimeoutSec), _sync);
    }
  }

  /// Use this method only for testing utilities!
  Future<void> handleSync(SyncUpdate sync) async {
    if (sync.toDevice != null) {
      await _handleToDeviceEvents(sync.toDevice);
    }
    if (sync.rooms != null) {
      if (sync.rooms.join != null) {
        await _handleRooms(sync.rooms.join, Membership.join);
      }
      if (sync.rooms.invite != null) {
        await _handleRooms(sync.rooms.invite, Membership.invite);
      }
      if (sync.rooms.leave != null) {
        await _handleRooms(sync.rooms.leave, Membership.leave);
      }
    }
    if (sync.presence != null) {
      for (final newPresence in sync.presence) {
        if (database != null) {
          await database.storeUserEventUpdate(
            id,
            'presence',
            newPresence.type,
            newPresence.toJson(),
          );
        }
        presences[newPresence.senderId] = newPresence;
        onPresence.add(newPresence);
      }
    }
    if (sync.accountData != null) {
      for (final newAccountData in sync.accountData) {
        if (database != null) {
          await database.storeUserEventUpdate(
            id,
            'account_data',
            newAccountData.type,
            newAccountData.toJson(),
          );
        }
        accountData[newAccountData.type] = newAccountData;
        if (onAccountData != null) onAccountData.add(newAccountData);
      }
    }
    if (sync.deviceLists != null) {
      await _handleDeviceListsEvents(sync.deviceLists);
    }
    if (sync.deviceOneTimeKeysCount != null && encryptionEnabled) {
      encryption.handleDeviceOneTimeKeysCount(sync.deviceOneTimeKeysCount);
    }
    onSync.add(sync);
  }

  Future<void> _handleDeviceListsEvents(DeviceListsUpdate deviceLists) async {
    if (deviceLists.changed is List) {
      for (final userId in deviceLists.changed) {
        if (_userDeviceKeys.containsKey(userId)) {
          _userDeviceKeys[userId].outdated = true;
          if (database != null) {
            await database.storeUserDeviceKeysInfo(id, userId, true);
          }
        }
      }
      for (final userId in deviceLists.left) {
        if (_userDeviceKeys.containsKey(userId)) {
          _userDeviceKeys.remove(userId);
        }
      }
    }
  }

<<<<<<< HEAD
  void _cleanupKeyVerificationRequests() {
    final actions = <Future<void> Function()>[];
    for (final entry in _keyVerificationRequests.entries) {
      actions.add(() async {
        var dispose = entry.value.canceled ||
            entry.value.state == KeyVerificationState.done ||
            entry.value.state == KeyVerificationState.error;
        if (!dispose) {
          dispose = !(await entry.value.verifyActivity());
        }
        if (dispose) {
          entry.value.dispose();
          _keyVerificationRequests.remove(entry.key);
        }
      });
    }
    if (actions.isNotEmpty) {
      (() async {
        for (final a in actions) {
          await a();
        }
      })();
    }
  }

  void addKeyVerificationRequest(KeyVerification request) {
    if (request.transactionId == null) {
      return;
    }
    _keyVerificationRequests[request.transactionId] = request;
  }

  void _handleToDeviceEvents(List<dynamic> events) {
=======
  Future<void> _handleToDeviceEvents(List<BasicEventWithSender> events) async {
>>>>>>> ac90481d
    for (var i = 0; i < events.length; i++) {
      var toDeviceEvent = ToDeviceEvent.fromJson(events[i].toJson());
      if (toDeviceEvent.type == EventTypes.Encrypted && encryptionEnabled) {
        try {
          toDeviceEvent = await encryption.decryptToDeviceEvent(toDeviceEvent);
        } catch (e, s) {
          print(
              '[LibOlm] Could not decrypt to device event from ${toDeviceEvent.sender} with content: ${toDeviceEvent.content}');
          print(e);
          print(s);
          onOlmError.add(
            ToDeviceEventDecryptionError(
<<<<<<< HEAD
              exception: (e is Exception) ? e : GenericException(e),
=======
              exception: e is Exception ? e : Exception(e),
>>>>>>> ac90481d
              stackTrace: s,
              toDeviceEvent: toDeviceEvent,
            ),
          );
          toDeviceEvent = ToDeviceEvent.fromJson(events[i].toJson());
        }
      }
      if (encryptionEnabled) {
        await encryption.handleToDeviceEvent(toDeviceEvent);
      }
      if (toDeviceEvent.type.startsWith('m.secret.')) {
        ssss.handleToDeviceEvent(toDeviceEvent);
      }
      onToDeviceEvent.add(toDeviceEvent);
    }
  }

<<<<<<< HEAD
  void _handleToDeviceKeyVerificationRequest(ToDeviceEvent toDeviceEvent) {
    if (!toDeviceEvent.type.startsWith('m.key.verification.') ||
        verificationMethods.isEmpty) {
      return;
    }
    // we have key verification going on!
    final transactionId =
        KeyVerification.getTransactionId(toDeviceEvent.content);
    if (transactionId != null) {
      if (_keyVerificationRequests.containsKey(transactionId)) {
        _keyVerificationRequests[transactionId]
            .handlePayload(toDeviceEvent.type, toDeviceEvent.content);
      } else {
        final newKeyRequest =
            KeyVerification(client: this, userId: toDeviceEvent.sender);
        newKeyRequest
            .handlePayload(toDeviceEvent.type, toDeviceEvent.content)
            .then((res) {
          if (newKeyRequest.state != KeyVerificationState.askAccept) {
            // okay, something went wrong (unknown transaction id?), just dispose it
            newKeyRequest.dispose();
          } else {
            // we have a new request! Let's broadcast it!
            _keyVerificationRequests[transactionId] = newKeyRequest;
            onKeyVerificationRequest.add(newKeyRequest);
          }
        });
      }
    }
  }

  void _handleRoomKeyVerificationRequest(EventUpdate update) {
    final event = update.content;
    final type = event['type'].startsWith('m.key.verification.')
        ? event['type']
        : event['content']['msgtype'];
    if (!type.startsWith('m.key.verification.') ||
        verificationMethods.isEmpty) {
      return;
    }
    if (type == 'm.key.verification.request') {
      event['content']['timestamp'] = event['origin_server_ts'];
    }
    final transactionId =
        KeyVerification.getTransactionId(event['content']) ?? event['event_id'];
    if (_keyVerificationRequests.containsKey(transactionId)) {
      final req = _keyVerificationRequests[transactionId];
      if (event['sender'] != userID) {
        req.handlePayload(type, event['content'], event['event_id']);
      } else if (req.userId == userID && req.deviceId == null) {
        req
            .handlePayload(type, event['content'], event['event_id'])
            .then((ret) {
          if (req.deviceId != deviceID) {
            req.otherDeviceAccepted();
            req.dispose();
            _keyVerificationRequests.remove(transactionId);
          }
        });
      }
    } else if (event['sender'] != userID) {
      final room =
          getRoomById(update.roomID) ?? Room(id: update.roomID, client: this);
      final newKeyRequest =
          KeyVerification(client: this, userId: event['sender'], room: room);
      newKeyRequest
          .handlePayload(type, event['content'], event['event_id'])
          .then((res) {
        if (newKeyRequest.state != KeyVerificationState.askAccept) {
          // something went wrong, let's just dispose the request
          newKeyRequest.dispose();
        } else {
          // new request! Let's notify it and stuff
          _keyVerificationRequests[transactionId] = newKeyRequest;
          onKeyVerificationRequest.add(newKeyRequest);
        }
      });
    }
  }

=======
>>>>>>> ac90481d
  Future<void> _handleRooms(
      Map<String, SyncRoomUpdate> rooms, Membership membership) async {
    for (final entry in rooms.entries) {
      final id = entry.key;
      final room = entry.value;

      var update = RoomUpdate.fromSyncRoomUpdate(room, id);
      if (database != null) {
        await database.storeRoomUpdate(this.id, update, getRoomById(id));
      }
      _updateRoomsByRoomUpdate(update);
      final roomObj = getRoomById(id);
      if (update.limitedTimeline && roomObj != null) {
        roomObj.resetSortOrder();
      }
      onRoomUpdate.add(update);

      var handledEvents = false;

      /// Handle now all room events and save them in the database
      if (room is JoinedRoomUpdate) {
        if (room.state?.isNotEmpty ?? false) {
          await _handleRoomEvents(
              id, room.state.map((i) => i.toJson()).toList(), 'state');
          handledEvents = true;
        }
        if (room.timeline?.events?.isNotEmpty ?? false) {
          await _handleRoomEvents(id,
              room.timeline.events.map((i) => i.toJson()).toList(), 'timeline');
          handledEvents = true;
        }
        if (room.ephemeral?.isNotEmpty ?? false) {
          await _handleEphemerals(
              id, room.ephemeral.map((i) => i.toJson()).toList());
        }
        if (room.accountData?.isNotEmpty ?? false) {
          await _handleRoomEvents(id,
              room.accountData.map((i) => i.toJson()).toList(), 'account_data');
        }
      }
      if (room is LeftRoomUpdate) {
        if (room.timeline?.events?.isNotEmpty ?? false) {
          await _handleRoomEvents(id,
              room.timeline.events.map((i) => i.toJson()).toList(), 'timeline');
          handledEvents = true;
        }
        if (room.accountData?.isNotEmpty ?? false) {
          await _handleRoomEvents(id,
              room.accountData.map((i) => i.toJson()).toList(), 'account_data');
        }
        if (room.state?.isNotEmpty ?? false) {
          await _handleRoomEvents(
              id, room.state.map((i) => i.toJson()).toList(), 'state');
          handledEvents = true;
        }
      }
      if (room is InvitedRoomUpdate &&
          (room.inviteState?.isNotEmpty ?? false)) {
        await _handleRoomEvents(id,
            room.inviteState.map((i) => i.toJson()).toList(), 'invite_state');
      }
      if (handledEvents && database != null && roomObj != null) {
        await roomObj.updateSortOrder();
      }
    }
  }

  Future<void> _handleEphemerals(String id, List<dynamic> events) async {
    for (num i = 0; i < events.length; i++) {
      await _handleEvent(events[i], id, 'ephemeral');

      // Receipt events are deltas between two states. We will create a
      // fake room account data event for this and store the difference
      // there.
      if (events[i]['type'] == 'm.receipt') {
        var room = getRoomById(id);
        room ??= Room(id: id);

        var receiptStateContent =
            room.roomAccountData['m.receipt']?.content ?? {};
        for (var eventEntry in events[i]['content'].entries) {
          final String eventID = eventEntry.key;
          if (events[i]['content'][eventID]['m.read'] != null) {
            final Map<String, dynamic> userTimestampMap =
                events[i]['content'][eventID]['m.read'];
            for (var userTimestampMapEntry in userTimestampMap.entries) {
              final mxid = userTimestampMapEntry.key;

              // Remove previous receipt event from this user
              if (receiptStateContent[eventID] is Map<String, dynamic> &&
                  receiptStateContent[eventID]['m.read']
                      is Map<String, dynamic> &&
                  receiptStateContent[eventID]['m.read'].containsKey(mxid)) {
                receiptStateContent[eventID]['m.read'].remove(mxid);
              }
              if (userTimestampMap[mxid] is Map<String, dynamic> &&
                  userTimestampMap[mxid].containsKey('ts')) {
                receiptStateContent[mxid] = {
                  'event_id': eventID,
                  'ts': userTimestampMap[mxid]['ts'],
                };
              }
            }
          }
        }
        events[i]['content'] = receiptStateContent;
        await _handleEvent(events[i], id, 'account_data');
      }
    }
  }

  Future<void> _handleRoomEvents(
      String chat_id, List<dynamic> events, String type) async {
    for (num i = 0; i < events.length; i++) {
      await _handleEvent(events[i], chat_id, type);
    }
  }

  Future<void> _handleEvent(
      Map<String, dynamic> event, String roomID, String type) async {
    if (event['type'] is String && event['content'] is Map<String, dynamic>) {
      // The client must ignore any new m.room.encryption event to prevent
      // man-in-the-middle attacks!
      final room = getRoomById(roomID);
      if (room == null ||
          (event['type'] == EventTypes.Encryption &&
              room.encrypted &&
              event['content']['algorithm'] !=
                  room.getState(EventTypes.Encryption)?.content['algorithm'])) {
        return;
      }

      // ephemeral events aren't persisted and don't need a sort order - they are
      // expected to be processed as soon as they come in
      final sortOrder = type != 'ephemeral' ? room.newSortOrder : 0.0;
      var update = EventUpdate(
        eventType: event['type'],
        roomID: roomID,
        type: type,
        content: event,
        sortOrder: sortOrder,
      );
      if (event['type'] == EventTypes.Encrypted && encryptionEnabled) {
        update = await update.decrypt(room);
      }
      if (type != 'ephemeral' && database != null) {
        await database.storeEventUpdate(id, update);
      }
      _updateRoomsByEventUpdate(update);
      if (event['type'].startsWith('m.key.verification.') ||
          (event['type'] == 'm.room.message' &&
              (event['content']['msgtype'] is String) &&
              event['content']['msgtype'].startsWith('m.key.verification.'))) {
        _handleRoomKeyVerificationRequest(update);
      }
      onEvent.add(update);

      if (event['type'] == 'm.call.invite') {
        onCallInvite.add(Event.fromJson(event, room, sortOrder));
      } else if (event['type'] == 'm.call.hangup') {
        onCallHangup.add(Event.fromJson(event, room, sortOrder));
      } else if (event['type'] == 'm.call.answer') {
        onCallAnswer.add(Event.fromJson(event, room, sortOrder));
      } else if (event['type'] == 'm.call.candidates') {
        onCallCandidates.add(Event.fromJson(event, room, sortOrder));
      }
    }
  }

  void _updateRoomsByRoomUpdate(RoomUpdate chatUpdate) {
    // Update the chat list item.
    // Search the room in the rooms
    num j = 0;
    for (j = 0; j < rooms.length; j++) {
      if (rooms[j].id == chatUpdate.id) break;
    }
    final found = (j < rooms.length && rooms[j].id == chatUpdate.id);
    final isLeftRoom = chatUpdate.membership == Membership.leave;

    // Does the chat already exist in the list rooms?
    if (!found && !isLeftRoom) {
      var position = chatUpdate.membership == Membership.invite ? 0 : j;
      // Add the new chat to the list
      var newRoom = Room(
        id: chatUpdate.id,
        membership: chatUpdate.membership,
        prev_batch: chatUpdate.prev_batch,
        highlightCount: chatUpdate.highlight_count,
        notificationCount: chatUpdate.notification_count,
        mHeroes: chatUpdate.summary?.mHeroes,
        mJoinedMemberCount: chatUpdate.summary?.mJoinedMemberCount,
        mInvitedMemberCount: chatUpdate.summary?.mInvitedMemberCount,
        roomAccountData: {},
        client: this,
      );
      rooms.insert(position, newRoom);
    }
    // If the membership is "leave" then remove the item and stop here
    else if (found && isLeftRoom) {
      rooms.removeAt(j);
    }
    // Update notification, highlight count and/or additional informations
    else if (found &&
        chatUpdate.membership != Membership.leave &&
        (rooms[j].membership != chatUpdate.membership ||
            rooms[j].notificationCount != chatUpdate.notification_count ||
            rooms[j].highlightCount != chatUpdate.highlight_count ||
            chatUpdate.summary != null)) {
      rooms[j].membership = chatUpdate.membership;
      rooms[j].notificationCount = chatUpdate.notification_count;
      rooms[j].highlightCount = chatUpdate.highlight_count;
      if (chatUpdate.prev_batch != null) {
        rooms[j].prev_batch = chatUpdate.prev_batch;
      }
      if (chatUpdate.summary != null) {
        if (chatUpdate.summary.mHeroes != null) {
          rooms[j].mHeroes = chatUpdate.summary.mHeroes;
        }
        if (chatUpdate.summary.mJoinedMemberCount != null) {
          rooms[j].mJoinedMemberCount = chatUpdate.summary.mJoinedMemberCount;
        }
        if (chatUpdate.summary.mInvitedMemberCount != null) {
          rooms[j].mInvitedMemberCount = chatUpdate.summary.mInvitedMemberCount;
        }
      }
      if (rooms[j].onUpdate != null) rooms[j].onUpdate.add(rooms[j].id);
    }
    _sortRooms();
  }

  void _updateRoomsByEventUpdate(EventUpdate eventUpdate) {
    if (eventUpdate.type == 'history') return;
    // Search the room in the rooms
    num j = 0;
    for (j = 0; j < rooms.length; j++) {
      if (rooms[j].id == eventUpdate.roomID) break;
    }
    final found = (j < rooms.length && rooms[j].id == eventUpdate.roomID);
    if (!found) return;
    if (eventUpdate.type == 'timeline' ||
        eventUpdate.type == 'state' ||
        eventUpdate.type == 'invite_state') {
      var stateEvent =
          Event.fromJson(eventUpdate.content, rooms[j], eventUpdate.sortOrder);
      if (stateEvent.type == EventTypes.Redaction) {
        final String redacts = eventUpdate.content['redacts'];
        rooms[j].states.states.forEach(
              (String key, Map<String, Event> states) => states.forEach(
                (String key, Event state) {
                  if (state.eventId == redacts) {
                    state.setRedactionEvent(stateEvent);
                  }
                },
              ),
            );
      } else {
        var prevState = rooms[j].getState(stateEvent.type, stateEvent.stateKey);
        if (prevState != null &&
            prevState.originServerTs.millisecondsSinceEpoch >
                stateEvent.originServerTs.millisecondsSinceEpoch) return;
        rooms[j].setState(stateEvent);
      }
    } else if (eventUpdate.type == 'account_data') {
      rooms[j].roomAccountData[eventUpdate.eventType] =
          BasicRoomEvent.fromJson(eventUpdate.content);
    } else if (eventUpdate.type == 'ephemeral') {
      rooms[j].ephemerals[eventUpdate.eventType] =
          BasicRoomEvent.fromJson(eventUpdate.content);
    }
    if (rooms[j].onUpdate != null) rooms[j].onUpdate.add(rooms[j].id);
    if (eventUpdate.type == 'timeline') _sortRooms();
  }

  bool _sortLock = false;

  /// The compare function how the rooms should be sorted internally. By default
  /// rooms are sorted by timestamp of the last m.room.message event or the last
  /// event if there is no known message.
  RoomSorter sortRoomsBy = (a, b) => b.timeCreated.millisecondsSinceEpoch
      .compareTo(a.timeCreated.millisecondsSinceEpoch);

  void _sortRooms() {
    if (prevBatch == null || _sortLock || rooms.length < 2) return;
    _sortLock = true;
    rooms?.sort(sortRoomsBy);
    _sortLock = false;
  }

  /// A map of known device keys per user.
  Map<String, DeviceKeysList> get userDeviceKeys => _userDeviceKeys;
  Map<String, DeviceKeysList> _userDeviceKeys = {};

  Future<Set<String>> _getUserIdsInEncryptedRooms() async {
    var userIds = <String>{};
    for (var i = 0; i < rooms.length; i++) {
      if (rooms[i].encrypted) {
        var userList = await rooms[i].requestParticipants();
        for (var user in userList) {
          if ([Membership.join, Membership.invite].contains(user.membership)) {
            userIds.add(user.id);
          }
        }
      }
    }
    return userIds;
  }

  Future<void> _updateUserDeviceKeys() async {
    try {
      if (!isLogged()) return;
      final dbActions = <Future<dynamic> Function()>[];
      var trackedUserIds = await _getUserIdsInEncryptedRooms();
      trackedUserIds.add(userID);

      // Remove all userIds we no longer need to track the devices of.
      _userDeviceKeys
          .removeWhere((String userId, v) => !trackedUserIds.contains(userId));

      // Check if there are outdated device key lists. Add it to the set.
      var outdatedLists = <String, dynamic>{};
      for (var userId in trackedUserIds) {
        if (!userDeviceKeys.containsKey(userId)) {
          _userDeviceKeys[userId] = DeviceKeysList(userId);
        }
        var deviceKeysList = userDeviceKeys[userId];
        if (deviceKeysList.outdated) {
          outdatedLists[userId] = [];
        }
      }

      if (outdatedLists.isNotEmpty) {
        // Request the missing device key lists from the server.
        final response =
            await api.requestDeviceKeys(outdatedLists, timeout: 10000);

<<<<<<< HEAD
        // first we parse and persist the device keys
        for (final rawDeviceKeyListEntry in response['device_keys'].entries) {
          final String userId = rawDeviceKeyListEntry.key;
=======
        for (final rawDeviceKeyListEntry in response.deviceKeys.entries) {
          final userId = rawDeviceKeyListEntry.key;
          if (!userDeviceKeys.containsKey(userId)) {
            _userDeviceKeys[userId] = DeviceKeysList(userId);
          }
>>>>>>> ac90481d
          final oldKeys =
              Map<String, DeviceKeys>.from(_userDeviceKeys[userId].deviceKeys);
          _userDeviceKeys[userId].deviceKeys = {};
          for (final rawDeviceKeyEntry in rawDeviceKeyListEntry.value.entries) {
            final deviceId = rawDeviceKeyEntry.key;

            // Set the new device key for this device
<<<<<<< HEAD
            final entry = DeviceKeys.fromJson(rawDeviceKeyEntry.value, this);
            if (entry.isValid) {
              // is this a new key or the same one as an old one?
              // better store an update - the signatures might have changed!
              if (!oldKeys.containsKey(deviceId) ||
                  oldKeys[deviceId].ed25519Key == entry.ed25519Key) {
                if (oldKeys.containsKey(deviceId)) {
                  // be sure to save the verified status
                  entry.setDirectVerified(oldKeys[deviceId].directVerified);
                  entry.blocked = oldKeys[deviceId].blocked;
                  entry.validSignatures = oldKeys[deviceId].validSignatures;
                }
=======

            if (!oldKeys.containsKey(deviceId)) {
              final entry =
                  DeviceKeys.fromMatrixDeviceKeys(rawDeviceKeyEntry.value);
              if (entry.isValid) {
>>>>>>> ac90481d
                _userDeviceKeys[userId].deviceKeys[deviceId] = entry;
                if (deviceId == deviceID &&
                    entry.ed25519Key == encryption?.fingerprintKey) {
                  // Always trust the own device
                  entry.setDirectVerified(true);
                }
              } else {
                // This shouldn't ever happen. The same device ID has gotten
                // a new public key. So we ignore the update. TODO: ask krille
                // if we should instead use the new key with unknown verified / blocked status
                _userDeviceKeys[userId].deviceKeys[deviceId] =
                    oldKeys[deviceId];
              }
              if (database != null) {
                dbActions.add(() => database.storeUserDeviceKey(
                      id,
                      userId,
                      deviceId,
                      json.encode(entry.toJson()),
                      entry.directVerified,
                      entry.blocked,
                    ));
              }
            }
          }
          // delete old/unused entries
          if (database != null) {
            for (final oldDeviceKeyEntry in oldKeys.entries) {
              final deviceId = oldDeviceKeyEntry.key;
              if (!_userDeviceKeys[userId].deviceKeys.containsKey(deviceId)) {
                // we need to remove an old key
                dbActions.add(
                    () => database.removeUserDeviceKey(id, userId, deviceId));
              }
            }
          }
          _userDeviceKeys[userId].outdated = false;
          if (database != null) {
            dbActions
                .add(() => database.storeUserDeviceKeysInfo(id, userId, false));
          }
        }
        // next we parse and persist the cross signing keys
        for (final keyType in [
          'master_keys',
          'self_signing_keys',
          'user_signing_keys'
        ]) {
          if (!(response[keyType] is Map)) {
            continue;
          }
          for (final rawDeviceKeyListEntry in response[keyType].entries) {
            final String userId = rawDeviceKeyListEntry.key;
            final oldKeys = Map<String, CrossSigningKey>.from(
                _userDeviceKeys[userId].crossSigningKeys);
            _userDeviceKeys[userId].crossSigningKeys = {};
            // add the types we arne't handling atm back
            for (final oldEntry in oldKeys.entries) {
              if (!oldEntry.value.usage.contains(
                  keyType.substring(0, keyType.length - '_keys'.length))) {
                _userDeviceKeys[userId].crossSigningKeys[oldEntry.key] =
                    oldEntry.value;
              }
            }
            final entry =
                CrossSigningKey.fromJson(rawDeviceKeyListEntry.value, this);
            if (entry.isValid) {
              final publicKey = entry.publicKey;
              if (!oldKeys.containsKey(publicKey) ||
                  oldKeys[publicKey].ed25519Key == entry.ed25519Key) {
                if (oldKeys.containsKey(publicKey)) {
                  // be sure to save the verification status
                  entry.setDirectVerified(oldKeys[publicKey].directVerified);
                  entry.blocked = oldKeys[publicKey].blocked;
                  entry.validSignatures = oldKeys[publicKey].validSignatures;
                }
                _userDeviceKeys[userId].crossSigningKeys[publicKey] = entry;
              } else {
                // This shouldn't ever happen. The same device ID has gotten
                // a new public key. So we ignore the update. TODO: ask krille
                // if we should instead use the new key with unknown verified / blocked status
                _userDeviceKeys[userId].crossSigningKeys[publicKey] =
                    oldKeys[publicKey];
              }
              if (database != null) {
                dbActions.add(() => database.storeUserCrossSigningKey(
                      id,
                      userId,
                      publicKey,
                      json.encode(entry.toJson()),
                      entry.directVerified,
                      entry.blocked,
                    ));
              }
            }
            // delete old/unused entries
            if (database != null) {
              for (final oldCrossSigningKeyEntry in oldKeys.entries) {
                final publicKey = oldCrossSigningKeyEntry.key;
                if (!_userDeviceKeys[userId]
                    .crossSigningKeys
                    .containsKey(publicKey)) {
                  // we need to remove an old key
                  dbActions.add(() => database.removeUserCrossSigningKey(
                      id, userId, publicKey));
                }
              }
            }
            _userDeviceKeys[userId].outdated = false;
            if (database != null) {
              dbActions.add(
                  () => database.storeUserDeviceKeysInfo(id, userId, false));
            }
          }
        }
      }
      await database?.transaction(() async {
        for (final f in dbActions) {
          await f();
        }
      });
    } catch (e) {
      print('[LibOlm] Unable to update user device keys: ' + e.toString());
    }
  }

<<<<<<< HEAD
  String get fingerprintKey => encryptionEnabled
      ? json.decode(_olmAccount.identity_keys())['ed25519']
      : null;
  String get identityKey => encryptionEnabled
      ? json.decode(_olmAccount.identity_keys())['curve25519']
      : null;

  /// Adds a signature to this json from this olm account.
  Map<String, dynamic> signJson(Map<String, dynamic> payload) {
    if (!encryptionEnabled) throw ('Encryption is disabled');
    final Map<String, dynamic> unsigned = payload['unsigned'];
    final Map<String, dynamic> signatures = payload['signatures'];
    payload.remove('unsigned');
    payload.remove('signatures');
    final canonical = canonicalJson.encode(payload);
    final signature = _olmAccount.sign(String.fromCharCodes(canonical));
    if (signatures != null) {
      payload['signatures'] = signatures;
    } else {
      payload['signatures'] = <String, dynamic>{};
    }
    payload['signatures'][userID] = <String, dynamic>{};
    payload['signatures'][userID]['ed25519:$deviceID'] = signature;
    if (unsigned != null) {
      payload['unsigned'] = unsigned;
    }
    return payload;
  }

  /// Just gets the signature of a string
  String signString(String s) {
    return _olmAccount.sign(s);
  }

  /// Checks the signature of a signed json object.
  bool checkJsonSignature(String key, Map<String, dynamic> signedJson,
      String userId, String deviceId) {
    if (!encryptionEnabled) throw ('Encryption is disabled');
    final Map<String, dynamic> signatures = signedJson['signatures'];
    if (signatures == null || !signatures.containsKey(userId)) return false;
    signedJson.remove('unsigned');
    signedJson.remove('signatures');
    if (!signatures[userId].containsKey('ed25519:$deviceId')) return false;
    final String signature = signatures[userId]['ed25519:$deviceId'];
    final canonical = canonicalJson.encode(signedJson);
    final message = String.fromCharCodes(canonical);
    var isValid = true;
    try {
      olm.Utility()
        ..ed25519_verify(key, message, signature)
        ..free();
    } catch (e) {
      isValid = false;
      print('[LibOlm] Signature check failed: ' + e.toString());
    }
    return isValid;
  }

  DateTime lastTimeKeysUploaded;

  /// Generates new one time keys, signs everything and upload it to the server.
  Future<bool> _uploadKeys({bool uploadDeviceKeys = false}) async {
    if (!encryptionEnabled) return true;

    final oneTimeKeysCount = _olmAccount.max_number_of_one_time_keys();
    _olmAccount.generate_one_time_keys(oneTimeKeysCount);
    final Map<String, dynamic> oneTimeKeys =
        json.decode(_olmAccount.one_time_keys());

    var signedOneTimeKeys = <String, dynamic>{};

    for (String key in oneTimeKeys['curve25519'].keys) {
      signedOneTimeKeys['signed_curve25519:$key'] = <String, dynamic>{};
      signedOneTimeKeys['signed_curve25519:$key']['key'] =
          oneTimeKeys['curve25519'][key];
      signedOneTimeKeys['signed_curve25519:$key'] =
          signJson(signedOneTimeKeys['signed_curve25519:$key']);
    }

    var keysContent = <String, dynamic>{
      if (uploadDeviceKeys)
        'device_keys': {
          'user_id': userID,
          'device_id': deviceID,
          'algorithms': [
            'm.olm.v1.curve25519-aes-sha2',
            'm.megolm.v1.aes-sha2'
          ],
          'keys': <String, dynamic>{},
        },
      'one_time_keys': signedOneTimeKeys,
    };
    if (uploadDeviceKeys) {
      final Map<String, dynamic> keys =
          json.decode(_olmAccount.identity_keys());
      for (var algorithm in keys.keys) {
        keysContent['device_keys']['keys']['$algorithm:$deviceID'] =
            keys[algorithm];
      }
      keysContent['device_keys'] =
          signJson(keysContent['device_keys'] as Map<String, dynamic>);
    }

    _olmAccount.mark_keys_as_published();
    final response = await jsonRequest(
      type: HTTPType.POST,
      action: '/client/r0/keys/upload',
      data: keysContent,
    );
    if (response['one_time_key_counts']['signed_curve25519'] !=
        oneTimeKeysCount) {
      return false;
    }
    await database?.updateClientKeys(pickledOlmAccount, id);
    lastTimeKeysUploaded = DateTime.now();
    return true;
  }

  /// Try to decrypt a ToDeviceEvent encrypted with olm.
  ToDeviceEvent decryptToDeviceEvent(ToDeviceEvent toDeviceEvent) {
    if (toDeviceEvent.type != 'm.room.encrypted') {
      print(
          '[LibOlm] Warning! Tried to decrypt a not-encrypted to-device-event');
      return toDeviceEvent;
    }
    if (toDeviceEvent.content['algorithm'] != 'm.olm.v1.curve25519-aes-sha2') {
      throw ('Unknown algorithm: ${toDeviceEvent.content}');
    }
    if (!toDeviceEvent.content['ciphertext'].containsKey(identityKey)) {
      throw ("The message isn't sent for this device");
    }
    String plaintext;
    final String senderKey = toDeviceEvent.content['sender_key'];
    final String body =
        toDeviceEvent.content['ciphertext'][identityKey]['body'];
    final int type = toDeviceEvent.content['ciphertext'][identityKey]['type'];
    if (type != 0 && type != 1) {
      throw ('Unknown message type');
    }
    var existingSessions = olmSessions[senderKey];
    if (existingSessions != null) {
      for (var session in existingSessions) {
        if (type == 0 && session.matches_inbound(body) == true) {
          plaintext = session.decrypt(type, body);
          storeOlmSession(senderKey, session);
          break;
        } else if (type == 1) {
          try {
            plaintext = session.decrypt(type, body);
            storeOlmSession(senderKey, session);
            break;
          } catch (_) {
            plaintext = null;
          }
        }
      }
    }
    if (plaintext == null && type != 0) {
      throw ('No existing sessions found');
    }

    if (plaintext == null) {
      var newSession = olm.Session();
      newSession.create_inbound_from(_olmAccount, senderKey, body);
      _olmAccount.remove_one_time_keys(newSession);
      database?.updateClientKeys(pickledOlmAccount, id);
      plaintext = newSession.decrypt(type, body);
      storeOlmSession(senderKey, newSession);
    }
    final Map<String, dynamic> plainContent = json.decode(plaintext);
    if (plainContent.containsKey('sender') &&
        plainContent['sender'] != toDeviceEvent.sender) {
      throw ("Message was decrypted but sender doesn't match");
    }
    if (plainContent.containsKey('recipient') &&
        plainContent['recipient'] != userID) {
      throw ("Message was decrypted but recipient doesn't match");
    }
    if (plainContent['recipient_keys'] is Map &&
        plainContent['recipient_keys']['ed25519'] is String &&
        plainContent['recipient_keys']['ed25519'] != fingerprintKey) {
      throw ("Message was decrypted but own fingerprint Key doesn't match");
    }
    return ToDeviceEvent(
      content: plainContent['content'],
      encryptedContent: toDeviceEvent.content,
      type: plainContent['type'],
      sender: toDeviceEvent.sender,
    );
  }

  /// A map from Curve25519 identity keys to existing olm sessions.
  Map<String, List<olm.Session>> get olmSessions => _olmSessions;
  Map<String, List<olm.Session>> _olmSessions = {};

  void storeOlmSession(String curve25519IdentityKey, olm.Session session) {
    if (!_olmSessions.containsKey(curve25519IdentityKey)) {
      _olmSessions[curve25519IdentityKey] = [];
    }
    final ix = _olmSessions[curve25519IdentityKey]
        .indexWhere((s) => s.session_id() == session.session_id());
    if (ix == -1) {
      // add a new session
      _olmSessions[curve25519IdentityKey].add(session);
    } else {
      // update an existing session
      _olmSessions[curve25519IdentityKey][ix] = session;
    }
    final pickle = session.pickle(userID);
    database?.storeOlmSession(
        id, curve25519IdentityKey, session.session_id(), pickle);
  }

=======
>>>>>>> ac90481d
  /// Sends an encrypted [message] of this [type] to these [deviceKeys]. To send
  /// the request to all devices of the current user, pass an empty list to [deviceKeys].
  Future<void> sendToDevice(
    List<DeviceKeys> deviceKeys,
    String type,
    Map<String, dynamic> message, {
    bool encrypted = true,
    List<User> toUsers,
    bool onlyVerified = false,
  }) async {
    if (encrypted && !encryptionEnabled) return;
    // Don't send this message to blocked devices, and if specified onlyVerified
    // then only send it to verified devices
    if (deviceKeys.isNotEmpty) {
      deviceKeys.removeWhere((DeviceKeys deviceKeys) =>
          deviceKeys.blocked ||
          deviceKeys.deviceId == deviceID ||
          (onlyVerified && !deviceKeys.verified));
      if (deviceKeys.isEmpty) return;
    }

    var sendToDeviceMessage = message;

    // Send with send-to-device messaging
    var data = <String, Map<String, Map<String, dynamic>>>{};
    if (deviceKeys.isEmpty) {
      if (toUsers == null) {
        data[userID] = {};
        data[userID]['*'] = sendToDeviceMessage;
      } else {
        for (var user in toUsers) {
          data[user.id] = {};
          data[user.id]['*'] = sendToDeviceMessage;
        }
      }
    } else {
      if (encrypted) {
        data =
            await encryption.encryptToDeviceMessage(deviceKeys, type, message);
      } else {
        for (final device in deviceKeys) {
          if (!data.containsKey(device.userId)) {
            data[device.userId] = {};
          }
          data[device.userId][device.deviceId] = sendToDeviceMessage;
        }
      }
    }
    if (encrypted) type = EventTypes.Encrypted;
    final messageID = generateUniqueTransactionId();
    await api.sendToDevice(type, messageID, data);
  }

  /// Whether all push notifications are muted using the [.m.rule.master]
  /// rule of the push rules: https://matrix.org/docs/spec/client_server/r0.6.0#m-rule-master
  bool get allPushNotificationsMuted {
    if (!accountData.containsKey('m.push_rules') ||
        !(accountData['m.push_rules'].content['global'] is Map)) {
      return false;
    }
    final Map<String, dynamic> globalPushRules =
        accountData['m.push_rules'].content['global'];
    if (globalPushRules == null) return false;

    if (globalPushRules['override'] is List) {
      for (var i = 0; i < globalPushRules['override'].length; i++) {
        if (globalPushRules['override'][i]['rule_id'] == '.m.rule.master') {
          return globalPushRules['override'][i]['enabled'];
        }
      }
    }
    return false;
  }

  Future<void> setMuteAllPushNotifications(bool muted) async {
    await api.enablePushRule(
      'global',
      PushRuleKind.override,
      '.m.rule.master',
      muted,
    );
    return;
  }

  /// Changes the password. You should either set oldPasswort or another authentication flow.
  Future<void> changePassword(String newPassword,
      {String oldPassword, Map<String, dynamic> auth}) async {
    try {
      if (oldPassword != null) {
        auth = {
          'type': 'm.login.password',
          'user': userID,
          'password': oldPassword,
        };
      }
      await api.changePassword(newPassword, auth: auth);
    } on MatrixException catch (matrixException) {
      if (!matrixException.requireAdditionalAuthentication) {
        rethrow;
      }
      if (matrixException.authenticationFlows.length != 1 ||
          !matrixException.authenticationFlows.first.stages
              .contains('m.login.password')) {
        rethrow;
      }
      if (oldPassword == null) {
        rethrow;
      }
      return changePassword(
        newPassword,
        auth: {
          'type': 'm.login.password',
          'user': userID,
          'identifier': {'type': 'm.id.user', 'user': userID},
          'password': oldPassword,
          'session': matrixException.session,
        },
      );
    } catch (_) {
      rethrow;
    }
  }

  bool _disposed = false;

  /// Stops the synchronization and closes the database. After this
  /// you can safely make this Client instance null.
  Future<void> dispose({bool closeDatabase = false}) async {
    _disposed = true;
    if (closeDatabase) await database?.close();
    database = null;
    return;
  }
}

class SyncError {
  Exception exception;
  StackTrace stackTrace;
  SyncError({this.exception, this.stackTrace});
}<|MERGE_RESOLUTION|>--- conflicted
+++ resolved
@@ -32,16 +32,8 @@
 
 import 'event.dart';
 import 'room.dart';
-<<<<<<< HEAD
-import 'ssss.dart';
-import 'cross_signing.dart';
-import 'sync/event_update.dart';
-import 'sync/room_update.dart';
-import 'sync/user_update.dart';
-=======
 import 'utils/event_update.dart';
 import 'utils/room_update.dart';
->>>>>>> ac90481d
 import 'user.dart';
 import 'database/database.dart' show Database;
 
@@ -65,16 +57,9 @@
 
   bool enableE2eeRecovery;
 
-<<<<<<< HEAD
-  SSSS ssss;
-  CrossSigning crossSigning;
-
-  Set<KeyVerificationMethod> verificationMethods;
-=======
   MatrixApi api;
 
   Encryption encryption;
->>>>>>> ac90481d
 
   /// Create a client
   /// clientName = unique identifier of this client
@@ -88,16 +73,8 @@
       {this.debug = false,
       this.database,
       this.enableE2eeRecovery = false,
-<<<<<<< HEAD
-      this.verificationMethods}) {
-    ssss = SSSS(this);
-    keyManager = KeyManager(this);
-    crossSigning = CrossSigning(this);
-    verificationMethods ??= {};
-=======
       http.Client httpClient}) {
     api = MatrixApi(debug: debug, httpClient: httpClient);
->>>>>>> ac90481d
     onLoginStateChanged.stream.listen((loginState) {
       if (debug) {
         print('[LoginState]: ${loginState.toString()}');
@@ -665,12 +642,7 @@
           encryption?.pickledOlmAccount,
         );
       }
-<<<<<<< HEAD
-      _userDeviceKeys = await database.getUserDeviceKeys(this);
-      _olmSessions = await database.getOlmSessions(id, _userID);
-=======
       _userDeviceKeys = await database.getUserDeviceKeys(id);
->>>>>>> ac90481d
       _rooms = await database.getRoomList(this, onlyLeft: false);
       _sortRooms();
       accountData = await database.getAccountData(id);
@@ -737,17 +709,11 @@
     } on MatrixException catch (exception) {
       onError.add(exception);
       await Future.delayed(Duration(seconds: syncErrorTimeoutSec), _sync);
-<<<<<<< HEAD
-    } catch (exception, stack) {
-      print('Error during processing events: ' + exception.toString());
-      print(stack);
-=======
     } catch (e, s) {
       print('Error during processing events: ' + e.toString());
       print(s);
       onSyncError.add(SyncError(
           exception: e is Exception ? e : Exception(e), stackTrace: s));
->>>>>>> ac90481d
       await Future.delayed(Duration(seconds: syncErrorTimeoutSec), _sync);
     }
   }
@@ -823,43 +789,7 @@
     }
   }
 
-<<<<<<< HEAD
-  void _cleanupKeyVerificationRequests() {
-    final actions = <Future<void> Function()>[];
-    for (final entry in _keyVerificationRequests.entries) {
-      actions.add(() async {
-        var dispose = entry.value.canceled ||
-            entry.value.state == KeyVerificationState.done ||
-            entry.value.state == KeyVerificationState.error;
-        if (!dispose) {
-          dispose = !(await entry.value.verifyActivity());
-        }
-        if (dispose) {
-          entry.value.dispose();
-          _keyVerificationRequests.remove(entry.key);
-        }
-      });
-    }
-    if (actions.isNotEmpty) {
-      (() async {
-        for (final a in actions) {
-          await a();
-        }
-      })();
-    }
-  }
-
-  void addKeyVerificationRequest(KeyVerification request) {
-    if (request.transactionId == null) {
-      return;
-    }
-    _keyVerificationRequests[request.transactionId] = request;
-  }
-
-  void _handleToDeviceEvents(List<dynamic> events) {
-=======
   Future<void> _handleToDeviceEvents(List<BasicEventWithSender> events) async {
->>>>>>> ac90481d
     for (var i = 0; i < events.length; i++) {
       var toDeviceEvent = ToDeviceEvent.fromJson(events[i].toJson());
       if (toDeviceEvent.type == EventTypes.Encrypted && encryptionEnabled) {
@@ -872,11 +802,7 @@
           print(s);
           onOlmError.add(
             ToDeviceEventDecryptionError(
-<<<<<<< HEAD
-              exception: (e is Exception) ? e : GenericException(e),
-=======
               exception: e is Exception ? e : Exception(e),
->>>>>>> ac90481d
               stackTrace: s,
               toDeviceEvent: toDeviceEvent,
             ),
@@ -894,89 +820,6 @@
     }
   }
 
-<<<<<<< HEAD
-  void _handleToDeviceKeyVerificationRequest(ToDeviceEvent toDeviceEvent) {
-    if (!toDeviceEvent.type.startsWith('m.key.verification.') ||
-        verificationMethods.isEmpty) {
-      return;
-    }
-    // we have key verification going on!
-    final transactionId =
-        KeyVerification.getTransactionId(toDeviceEvent.content);
-    if (transactionId != null) {
-      if (_keyVerificationRequests.containsKey(transactionId)) {
-        _keyVerificationRequests[transactionId]
-            .handlePayload(toDeviceEvent.type, toDeviceEvent.content);
-      } else {
-        final newKeyRequest =
-            KeyVerification(client: this, userId: toDeviceEvent.sender);
-        newKeyRequest
-            .handlePayload(toDeviceEvent.type, toDeviceEvent.content)
-            .then((res) {
-          if (newKeyRequest.state != KeyVerificationState.askAccept) {
-            // okay, something went wrong (unknown transaction id?), just dispose it
-            newKeyRequest.dispose();
-          } else {
-            // we have a new request! Let's broadcast it!
-            _keyVerificationRequests[transactionId] = newKeyRequest;
-            onKeyVerificationRequest.add(newKeyRequest);
-          }
-        });
-      }
-    }
-  }
-
-  void _handleRoomKeyVerificationRequest(EventUpdate update) {
-    final event = update.content;
-    final type = event['type'].startsWith('m.key.verification.')
-        ? event['type']
-        : event['content']['msgtype'];
-    if (!type.startsWith('m.key.verification.') ||
-        verificationMethods.isEmpty) {
-      return;
-    }
-    if (type == 'm.key.verification.request') {
-      event['content']['timestamp'] = event['origin_server_ts'];
-    }
-    final transactionId =
-        KeyVerification.getTransactionId(event['content']) ?? event['event_id'];
-    if (_keyVerificationRequests.containsKey(transactionId)) {
-      final req = _keyVerificationRequests[transactionId];
-      if (event['sender'] != userID) {
-        req.handlePayload(type, event['content'], event['event_id']);
-      } else if (req.userId == userID && req.deviceId == null) {
-        req
-            .handlePayload(type, event['content'], event['event_id'])
-            .then((ret) {
-          if (req.deviceId != deviceID) {
-            req.otherDeviceAccepted();
-            req.dispose();
-            _keyVerificationRequests.remove(transactionId);
-          }
-        });
-      }
-    } else if (event['sender'] != userID) {
-      final room =
-          getRoomById(update.roomID) ?? Room(id: update.roomID, client: this);
-      final newKeyRequest =
-          KeyVerification(client: this, userId: event['sender'], room: room);
-      newKeyRequest
-          .handlePayload(type, event['content'], event['event_id'])
-          .then((res) {
-        if (newKeyRequest.state != KeyVerificationState.askAccept) {
-          // something went wrong, let's just dispose the request
-          newKeyRequest.dispose();
-        } else {
-          // new request! Let's notify it and stuff
-          _keyVerificationRequests[transactionId] = newKeyRequest;
-          onKeyVerificationRequest.add(newKeyRequest);
-        }
-      });
-    }
-  }
-
-=======
->>>>>>> ac90481d
   Future<void> _handleRooms(
       Map<String, SyncRoomUpdate> rooms, Membership membership) async {
     for (final entry in rooms.entries) {
@@ -1312,17 +1155,11 @@
         final response =
             await api.requestDeviceKeys(outdatedLists, timeout: 10000);
 
-<<<<<<< HEAD
-        // first we parse and persist the device keys
-        for (final rawDeviceKeyListEntry in response['device_keys'].entries) {
-          final String userId = rawDeviceKeyListEntry.key;
-=======
         for (final rawDeviceKeyListEntry in response.deviceKeys.entries) {
           final userId = rawDeviceKeyListEntry.key;
           if (!userDeviceKeys.containsKey(userId)) {
             _userDeviceKeys[userId] = DeviceKeysList(userId);
           }
->>>>>>> ac90481d
           final oldKeys =
               Map<String, DeviceKeys>.from(_userDeviceKeys[userId].deviceKeys);
           _userDeviceKeys[userId].deviceKeys = {};
@@ -1330,26 +1167,11 @@
             final deviceId = rawDeviceKeyEntry.key;
 
             // Set the new device key for this device
-<<<<<<< HEAD
-            final entry = DeviceKeys.fromJson(rawDeviceKeyEntry.value, this);
-            if (entry.isValid) {
-              // is this a new key or the same one as an old one?
-              // better store an update - the signatures might have changed!
-              if (!oldKeys.containsKey(deviceId) ||
-                  oldKeys[deviceId].ed25519Key == entry.ed25519Key) {
-                if (oldKeys.containsKey(deviceId)) {
-                  // be sure to save the verified status
-                  entry.setDirectVerified(oldKeys[deviceId].directVerified);
-                  entry.blocked = oldKeys[deviceId].blocked;
-                  entry.validSignatures = oldKeys[deviceId].validSignatures;
-                }
-=======
 
             if (!oldKeys.containsKey(deviceId)) {
               final entry =
                   DeviceKeys.fromMatrixDeviceKeys(rawDeviceKeyEntry.value);
               if (entry.isValid) {
->>>>>>> ac90481d
                 _userDeviceKeys[userId].deviceKeys[deviceId] = entry;
                 if (deviceId == deviceID &&
                     entry.ed25519Key == encryption?.fingerprintKey) {
@@ -1476,222 +1298,6 @@
     }
   }
 
-<<<<<<< HEAD
-  String get fingerprintKey => encryptionEnabled
-      ? json.decode(_olmAccount.identity_keys())['ed25519']
-      : null;
-  String get identityKey => encryptionEnabled
-      ? json.decode(_olmAccount.identity_keys())['curve25519']
-      : null;
-
-  /// Adds a signature to this json from this olm account.
-  Map<String, dynamic> signJson(Map<String, dynamic> payload) {
-    if (!encryptionEnabled) throw ('Encryption is disabled');
-    final Map<String, dynamic> unsigned = payload['unsigned'];
-    final Map<String, dynamic> signatures = payload['signatures'];
-    payload.remove('unsigned');
-    payload.remove('signatures');
-    final canonical = canonicalJson.encode(payload);
-    final signature = _olmAccount.sign(String.fromCharCodes(canonical));
-    if (signatures != null) {
-      payload['signatures'] = signatures;
-    } else {
-      payload['signatures'] = <String, dynamic>{};
-    }
-    payload['signatures'][userID] = <String, dynamic>{};
-    payload['signatures'][userID]['ed25519:$deviceID'] = signature;
-    if (unsigned != null) {
-      payload['unsigned'] = unsigned;
-    }
-    return payload;
-  }
-
-  /// Just gets the signature of a string
-  String signString(String s) {
-    return _olmAccount.sign(s);
-  }
-
-  /// Checks the signature of a signed json object.
-  bool checkJsonSignature(String key, Map<String, dynamic> signedJson,
-      String userId, String deviceId) {
-    if (!encryptionEnabled) throw ('Encryption is disabled');
-    final Map<String, dynamic> signatures = signedJson['signatures'];
-    if (signatures == null || !signatures.containsKey(userId)) return false;
-    signedJson.remove('unsigned');
-    signedJson.remove('signatures');
-    if (!signatures[userId].containsKey('ed25519:$deviceId')) return false;
-    final String signature = signatures[userId]['ed25519:$deviceId'];
-    final canonical = canonicalJson.encode(signedJson);
-    final message = String.fromCharCodes(canonical);
-    var isValid = true;
-    try {
-      olm.Utility()
-        ..ed25519_verify(key, message, signature)
-        ..free();
-    } catch (e) {
-      isValid = false;
-      print('[LibOlm] Signature check failed: ' + e.toString());
-    }
-    return isValid;
-  }
-
-  DateTime lastTimeKeysUploaded;
-
-  /// Generates new one time keys, signs everything and upload it to the server.
-  Future<bool> _uploadKeys({bool uploadDeviceKeys = false}) async {
-    if (!encryptionEnabled) return true;
-
-    final oneTimeKeysCount = _olmAccount.max_number_of_one_time_keys();
-    _olmAccount.generate_one_time_keys(oneTimeKeysCount);
-    final Map<String, dynamic> oneTimeKeys =
-        json.decode(_olmAccount.one_time_keys());
-
-    var signedOneTimeKeys = <String, dynamic>{};
-
-    for (String key in oneTimeKeys['curve25519'].keys) {
-      signedOneTimeKeys['signed_curve25519:$key'] = <String, dynamic>{};
-      signedOneTimeKeys['signed_curve25519:$key']['key'] =
-          oneTimeKeys['curve25519'][key];
-      signedOneTimeKeys['signed_curve25519:$key'] =
-          signJson(signedOneTimeKeys['signed_curve25519:$key']);
-    }
-
-    var keysContent = <String, dynamic>{
-      if (uploadDeviceKeys)
-        'device_keys': {
-          'user_id': userID,
-          'device_id': deviceID,
-          'algorithms': [
-            'm.olm.v1.curve25519-aes-sha2',
-            'm.megolm.v1.aes-sha2'
-          ],
-          'keys': <String, dynamic>{},
-        },
-      'one_time_keys': signedOneTimeKeys,
-    };
-    if (uploadDeviceKeys) {
-      final Map<String, dynamic> keys =
-          json.decode(_olmAccount.identity_keys());
-      for (var algorithm in keys.keys) {
-        keysContent['device_keys']['keys']['$algorithm:$deviceID'] =
-            keys[algorithm];
-      }
-      keysContent['device_keys'] =
-          signJson(keysContent['device_keys'] as Map<String, dynamic>);
-    }
-
-    _olmAccount.mark_keys_as_published();
-    final response = await jsonRequest(
-      type: HTTPType.POST,
-      action: '/client/r0/keys/upload',
-      data: keysContent,
-    );
-    if (response['one_time_key_counts']['signed_curve25519'] !=
-        oneTimeKeysCount) {
-      return false;
-    }
-    await database?.updateClientKeys(pickledOlmAccount, id);
-    lastTimeKeysUploaded = DateTime.now();
-    return true;
-  }
-
-  /// Try to decrypt a ToDeviceEvent encrypted with olm.
-  ToDeviceEvent decryptToDeviceEvent(ToDeviceEvent toDeviceEvent) {
-    if (toDeviceEvent.type != 'm.room.encrypted') {
-      print(
-          '[LibOlm] Warning! Tried to decrypt a not-encrypted to-device-event');
-      return toDeviceEvent;
-    }
-    if (toDeviceEvent.content['algorithm'] != 'm.olm.v1.curve25519-aes-sha2') {
-      throw ('Unknown algorithm: ${toDeviceEvent.content}');
-    }
-    if (!toDeviceEvent.content['ciphertext'].containsKey(identityKey)) {
-      throw ("The message isn't sent for this device");
-    }
-    String plaintext;
-    final String senderKey = toDeviceEvent.content['sender_key'];
-    final String body =
-        toDeviceEvent.content['ciphertext'][identityKey]['body'];
-    final int type = toDeviceEvent.content['ciphertext'][identityKey]['type'];
-    if (type != 0 && type != 1) {
-      throw ('Unknown message type');
-    }
-    var existingSessions = olmSessions[senderKey];
-    if (existingSessions != null) {
-      for (var session in existingSessions) {
-        if (type == 0 && session.matches_inbound(body) == true) {
-          plaintext = session.decrypt(type, body);
-          storeOlmSession(senderKey, session);
-          break;
-        } else if (type == 1) {
-          try {
-            plaintext = session.decrypt(type, body);
-            storeOlmSession(senderKey, session);
-            break;
-          } catch (_) {
-            plaintext = null;
-          }
-        }
-      }
-    }
-    if (plaintext == null && type != 0) {
-      throw ('No existing sessions found');
-    }
-
-    if (plaintext == null) {
-      var newSession = olm.Session();
-      newSession.create_inbound_from(_olmAccount, senderKey, body);
-      _olmAccount.remove_one_time_keys(newSession);
-      database?.updateClientKeys(pickledOlmAccount, id);
-      plaintext = newSession.decrypt(type, body);
-      storeOlmSession(senderKey, newSession);
-    }
-    final Map<String, dynamic> plainContent = json.decode(plaintext);
-    if (plainContent.containsKey('sender') &&
-        plainContent['sender'] != toDeviceEvent.sender) {
-      throw ("Message was decrypted but sender doesn't match");
-    }
-    if (plainContent.containsKey('recipient') &&
-        plainContent['recipient'] != userID) {
-      throw ("Message was decrypted but recipient doesn't match");
-    }
-    if (plainContent['recipient_keys'] is Map &&
-        plainContent['recipient_keys']['ed25519'] is String &&
-        plainContent['recipient_keys']['ed25519'] != fingerprintKey) {
-      throw ("Message was decrypted but own fingerprint Key doesn't match");
-    }
-    return ToDeviceEvent(
-      content: plainContent['content'],
-      encryptedContent: toDeviceEvent.content,
-      type: plainContent['type'],
-      sender: toDeviceEvent.sender,
-    );
-  }
-
-  /// A map from Curve25519 identity keys to existing olm sessions.
-  Map<String, List<olm.Session>> get olmSessions => _olmSessions;
-  Map<String, List<olm.Session>> _olmSessions = {};
-
-  void storeOlmSession(String curve25519IdentityKey, olm.Session session) {
-    if (!_olmSessions.containsKey(curve25519IdentityKey)) {
-      _olmSessions[curve25519IdentityKey] = [];
-    }
-    final ix = _olmSessions[curve25519IdentityKey]
-        .indexWhere((s) => s.session_id() == session.session_id());
-    if (ix == -1) {
-      // add a new session
-      _olmSessions[curve25519IdentityKey].add(session);
-    } else {
-      // update an existing session
-      _olmSessions[curve25519IdentityKey][ix] = session;
-    }
-    final pickle = session.pickle(userID);
-    database?.storeOlmSession(
-        id, curve25519IdentityKey, session.session_id(), pickle);
-  }
-
-=======
->>>>>>> ac90481d
   /// Sends an encrypted [message] of this [type] to these [deviceKeys]. To send
   /// the request to all devices of the current user, pass an empty list to [deviceKeys].
   Future<void> sendToDevice(

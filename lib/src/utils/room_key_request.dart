import 'package:famedlysdk/famedlysdk.dart';

class RoomKeyRequest extends ToDeviceEvent {
  Client client;
  RoomKeyRequest.fromToDeviceEvent(ToDeviceEvent toDeviceEvent, Client client) {
    this.client = client;
    sender = toDeviceEvent.sender;
    content = toDeviceEvent.content;
    type = toDeviceEvent.type;
  }

  Room get room => client.getRoomById(content['body']['room_id']);

  DeviceKeys get requestingDevice =>
      client.userDeviceKeys[sender].deviceKeys[content['requesting_device_id']];

  Future<void> forwardKey() async {
    var room = this.room;
    await room.loadInboundGroupSessionKey(content['body']['session_id']);
    final session = room.inboundGroupSessions[content['body']['session_id']];
    var forwardedKeys = <dynamic>[client.identityKey];
    for (final key in session.forwardingCurve25519KeyChain) {
      forwardedKeys.add(key);
    }
<<<<<<< HEAD
    await requestingDevice?.setVerified(true);
=======
    await requestingDevice.setVerified(true, client);
>>>>>>> 7dba429a
    var message = session.content;
    message['forwarding_curve25519_key_chain'] = forwardedKeys;

    message['session_key'] = session.inboundGroupSession
        .export_session(session.inboundGroupSession.first_known_index());
    await client.sendToDevice(
      [requestingDevice],
      'm.forwarded_room_key',
      message,
    );
  }
}<|MERGE_RESOLUTION|>--- conflicted
+++ resolved
@@ -22,11 +22,7 @@
     for (final key in session.forwardingCurve25519KeyChain) {
       forwardedKeys.add(key);
     }
-<<<<<<< HEAD
-    await requestingDevice?.setVerified(true);
-=======
-    await requestingDevice.setVerified(true, client);
->>>>>>> 7dba429a
+    await requestingDevice.setVerified(true);
     var message = session.content;
     message['forwarding_curve25519_key_chain'] = forwardedKeys;
 

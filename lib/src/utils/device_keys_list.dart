--- conflicted
+++ resolved
@@ -125,7 +125,6 @@
   DeviceKeysList(this.userId);
 }
 
-<<<<<<< HEAD
 abstract class SignedKey {
   Client client;
   String userId;
@@ -135,10 +134,6 @@
   Map<String, dynamic> signatures;
   Map<String, dynamic> validSignatures;
   bool _verified;
-=======
-class DeviceKeys extends MatrixDeviceKeys {
-  bool verified;
->>>>>>> ac90481d
   bool blocked;
 
   String get ed25519Key => keys['ed25519:$identifier'];
@@ -362,7 +357,6 @@
         ?.setBlockedUserDeviceKey(newBlocked, client.id, userId, deviceId);
   }
 
-<<<<<<< HEAD
   DeviceKeys.fromDb(DbUserDeviceKeysKey dbEntry, Client cl) {
     client = cl;
     final json = Event.getMapFromPayload(dbEntry.content);
@@ -371,7 +365,9 @@
     identifier = dbEntry.deviceId;
     algorithms = content['algorithms'].cast<String>();
     keys = content['keys'] != null
-=======
+  }) : super(userId, deviceId, algorithms, keys, signatures,
+              unsigned: unsigned);
+
   DeviceKeys({
     String userId,
     String deviceId,
@@ -403,14 +399,12 @@
     deviceKeys.deviceId = dbEntry.deviceId;
     deviceKeys.algorithms = content['algorithms'].cast<String>();
     deviceKeys.keys = content['keys'] != null
->>>>>>> ac90481d
         ? Map<String, String>.from(content['keys'])
         : null;
     deviceKeys.signatures = content['signatures'] != null
         ? Map<String, Map<String, String>>.from((content['signatures'] as Map)
             .map((k, v) => MapEntry(k, Map<String, String>.from(v))))
         : null;
-<<<<<<< HEAD
     unsigned = json['unsigned'] != null
         ? Map<String, dynamic>.from(json['unsigned'])
         : null;
@@ -438,42 +432,7 @@
   KeyVerification startVerification() {
     final request =
         KeyVerification(client: client, userId: userId, deviceId: deviceId);
-=======
-    deviceKeys.unsigned = content['unsigned'] != null
-        ? Map<String, dynamic>.from(content['unsigned'])
-        : null;
-    deviceKeys.verified = dbEntry.verified;
-    deviceKeys.blocked = dbEntry.blocked;
-    return deviceKeys;
-  }
-
-  static DeviceKeys fromJson(Map<String, dynamic> json) {
-    var matrixDeviceKeys = MatrixDeviceKeys.fromJson(json);
-    var deviceKeys = DeviceKeys(
-      userId: matrixDeviceKeys.userId,
-      deviceId: matrixDeviceKeys.deviceId,
-      algorithms: matrixDeviceKeys.algorithms,
-      keys: matrixDeviceKeys.keys,
-      signatures: matrixDeviceKeys.signatures,
-      unsigned: matrixDeviceKeys.unsigned,
-    );
-    deviceKeys.verified = json['verified'] ?? false;
-    deviceKeys.blocked = json['blocked'] ?? false;
-    return deviceKeys;
-  }
-
-  @override
-  Map<String, dynamic> toJson() {
-    final data = super.toJson();
-    data['verified'] = verified;
-    data['blocked'] = blocked;
-    return data;
-  }
-
-  KeyVerification startVerification(Client client) {
-    final request = KeyVerification(
-        encryption: client.encryption, userId: userId, deviceId: deviceId);
->>>>>>> ac90481d
+
     request.start();
     client.encryption.keyVerificationManager.addRequest(request);
     return request;

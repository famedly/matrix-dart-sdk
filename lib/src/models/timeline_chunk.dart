import 'package:matrix/matrix.dart';

class TimelineChunk {
  String prevBatch; // pos of the first event of the database timeline chunk
  String nextBatch;

  List<Event> events;
<<<<<<< HEAD
  final Map<String, Event> eventsMap = {};

  TimelineChunk(
      {required this.events, this.prevBatch = '', this.nextBatch = ''}) {
    for (final event in events) {
      eventsMap[event.eventId] = event;
    }
  }
=======
  TimelineChunk({
    required this.events,
    this.prevBatch = '',
    this.nextBatch = '',
  });
>>>>>>> f3e249da
}<|MERGE_RESOLUTION|>--- conflicted
+++ resolved
@@ -5,20 +5,15 @@
   String nextBatch;
 
   List<Event> events;
-<<<<<<< HEAD
   final Map<String, Event> eventsMap = {};
 
-  TimelineChunk(
-      {required this.events, this.prevBatch = '', this.nextBatch = ''}) {
+  TimelineChunk({
+    required this.events,
+    this.prevBatch = '',
+    this.nextBatch = '',
+  }) {
     for (final event in events) {
       eventsMap[event.eventId] = event;
     }
   }
-=======
-  TimelineChunk({
-    required this.events,
-    this.prevBatch = '',
-    this.nextBatch = '',
-  });
->>>>>>> f3e249da
 }
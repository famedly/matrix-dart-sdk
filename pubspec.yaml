--- conflicted
+++ resolved
@@ -1,10 +1,6 @@
 name: matrix
 description: Matrix Dart SDK
-<<<<<<< HEAD
-version: 0.32.4
-=======
 version: 0.35.0
->>>>>>> f3e249da
 homepage: https://famedly.com
 repository: https://github.com/famedly/matrix-dart-sdk.git
 issue_tracker: https://github.com/famedly/matrix-dart-sdk/issues
@@ -44,13 +40,7 @@
   enhanced_enum_generator: ^0.2.4
   file: ">=6.1.1 <8.0.0"
   import_sorter: ^4.6.0
-<<<<<<< HEAD
-  lints: ^4.0.0
-  path: ^1.9.0
-  sqflite_common_ffi: 2.3.2+1 # v2.3.3 doesn't support dart v3.2.x
-=======
   lints: ^5.0.0
   path: ^1.9.0
   sqflite_common_ffi: ^2.3.2+1 # sqflite_common_ffi aggressively requires newer dart versions
->>>>>>> f3e249da
   test: ^1.15.7
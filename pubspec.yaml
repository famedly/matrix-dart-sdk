--- conflicted
+++ resolved
@@ -24,10 +24,6 @@
   image: ^4.0.15
   js: ^0.6.3
   markdown: ^7.1.1
-<<<<<<< HEAD
-  matrix_api_lite: ^1.7.3
-=======
->>>>>>> 90ab3392
   mime: ^1.0.0
   olm: ^2.0.2
   random_string: ^2.3.1

name: matrix
description: Matrix Dart SDK
version: 0.21.2
homepage: https://famedly.com
repository: https://gitlab.com/famedly/company/frontend/famedlysdk.git

environment:
  sdk: ">=3.0.0 <4.0.0"

dependencies:
  async: ^2.8.0
  base58check: ^2.0.0
  blurhash_dart: ^1.1.0
  canonical_json: ^1.1.0
  collection: ^1.15.0
  crypto: ^3.0.0
  ffi: ^2.0.0
  hive: ^2.2.3
  html: ^0.15.0
  html_unescape: ^2.0.0
  http: ^0.13.0
  image: ^4.0.15
  js: ^0.6.3
  markdown: ^4.0.0
  matrix_api_lite: ^1.7.0
  mime: ^1.0.0
  olm: ^2.0.2
  random_string: ^2.3.1
  sdp_transform: ^0.3.2
  slugify: ^2.0.0
<<<<<<< HEAD
  webrtc_interface: ^1.1.0
=======
  typed_data: ^1.3.2
  webrtc_interface: ^1.0.13
>>>>>>> 49b97787

dev_dependencies:
  coverage: ">=0.15.0 <2.0.0"
  dart_code_metrics: ^4.10.1
  file: ^6.1.1
  import_sorter: ^4.6.0
  lints: ^2.0.0
  test: ^1.15.7
  #flutter_test: {sdk: flutter}

#dependency_overrides:
#  matrix_api_lite:
#    path: ../matrix_api_lite<|MERGE_RESOLUTION|>--- conflicted
+++ resolved
@@ -28,12 +28,8 @@
   random_string: ^2.3.1
   sdp_transform: ^0.3.2
   slugify: ^2.0.0
-<<<<<<< HEAD
+  typed_data: ^1.3.2
   webrtc_interface: ^1.1.0
-=======
-  typed_data: ^1.3.2
-  webrtc_interface: ^1.0.13
->>>>>>> 49b97787
 
 dev_dependencies:
   coverage: ">=0.15.0 <2.0.0"

/*
 *   Famedly Matrix SDK
 *   Copyright (C) 2019, 2020 Famedly GmbH
 *
 *   This program is free software: you can redistribute it and/or modify
 *   it under the terms of the GNU Affero General Public License as
 *   published by the Free Software Foundation, either version 3 of the
 *   License, or (at your option) any later version.
 *
 *   This program is distributed in the hope that it will be useful,
 *   but WITHOUT ANY WARRANTY; without even the implied warranty of
 *   MERCHANTABILITY or FITNESS FOR A PARTICULAR PURPOSE. See the
 *   GNU Affero General Public License for more details.
 *
 *   You should have received a copy of the GNU Affero General Public License
 *   along with this program.  If not, see <https://www.gnu.org/licenses/>.
 */

import 'package:test/test.dart';

import 'package:matrix/matrix.dart';

void main() {
  /// All Tests related to the MxContent
  group('MxContent', () {
    Logs().level = Level.error;
    test('Formatting', () async {
      final client = Client('testclient', httpClient: FakeMatrixApi());
      await client.checkHomeserver(
        Uri.parse('https://fakeserver.notexisting'),
        checkWellKnown: false,
      );
      final mxc = 'mxc://exampleserver.abc/abcdefghijklmn';
      final content = Uri.parse(mxc);
      expect(content.isScheme('mxc'), true);

<<<<<<< HEAD
      expect((await content.getDownloadUri(client)).toString(),
          '${client.homeserver.toString()}/_matrix/client/v1/media/download/exampleserver.abc/abcdefghijklmn');
      expect(
          (await content.getThumbnailUri(client, width: 50, height: 50))
              .toString(),
          '${client.homeserver.toString()}/_matrix/client/v1/media/thumbnail/exampleserver.abc/abcdefghijklmn?width=50&height=50&method=crop&animated=false');
      expect(
          (await content.getThumbnailUri(client,
                  width: 50,
                  height: 50,
                  method: ThumbnailMethod.scale,
                  animated: true))
              .toString(),
          '${client.homeserver.toString()}/_matrix/client/v1/media/thumbnail/exampleserver.abc/abcdefghijklmn?width=50&height=50&method=scale&animated=true');
=======
      expect(
        (await content.getDownloadUri(client)).toString(),
        '${client.homeserver.toString()}/_matrix/client/v1/media/download/exampleserver.abc/abcdefghijklmn',
      );
      expect(
        (await content.getThumbnailUri(client, width: 50, height: 50))
            .toString(),
        '${client.homeserver.toString()}/_matrix/client/v1/media/thumbnail/exampleserver.abc/abcdefghijklmn?width=50&height=50&method=crop&animated=false',
      );
      expect(
        (await content.getThumbnailUri(
          client,
          width: 50,
          height: 50,
          method: ThumbnailMethod.scale,
          animated: true,
        ))
            .toString(),
        '${client.homeserver.toString()}/_matrix/client/v1/media/thumbnail/exampleserver.abc/abcdefghijklmn?width=50&height=50&method=scale&animated=true',
      );
>>>>>>> f3e249da
    });
    test('other port', () async {
      final client = Client('testclient', httpClient: FakeMatrixApi());
      await client.checkHomeserver(
        Uri.parse('https://fakeserver.notexisting'),
        checkWellKnown: false,
      );
      client.homeserver = Uri.parse('https://fakeserver.notexisting:1337');
      final mxc = 'mxc://exampleserver.abc/abcdefghijklmn';
      final content = Uri.parse(mxc);
      expect(content.isScheme('mxc'), true);

<<<<<<< HEAD
      expect((await content.getDownloadUri(client)).toString(),
          '${client.homeserver.toString()}/_matrix/client/v1/media/download/exampleserver.abc/abcdefghijklmn');
      expect(
          (await content.getThumbnailUri(client, width: 50, height: 50))
              .toString(),
          '${client.homeserver.toString()}/_matrix/client/v1/media/thumbnail/exampleserver.abc/abcdefghijklmn?width=50&height=50&method=crop&animated=false');
      expect(
          (await content.getThumbnailUri(client,
                  width: 50,
                  height: 50,
                  method: ThumbnailMethod.scale,
                  animated: true))
              .toString(),
          'https://fakeserver.notexisting:1337/_matrix/client/v1/media/thumbnail/exampleserver.abc/abcdefghijklmn?width=50&height=50&method=scale&animated=true');
=======
      expect(
        (await content.getDownloadUri(client)).toString(),
        '${client.homeserver.toString()}/_matrix/client/v1/media/download/exampleserver.abc/abcdefghijklmn',
      );
      expect(
        (await content.getThumbnailUri(client, width: 50, height: 50))
            .toString(),
        '${client.homeserver.toString()}/_matrix/client/v1/media/thumbnail/exampleserver.abc/abcdefghijklmn?width=50&height=50&method=crop&animated=false',
      );
      expect(
        (await content.getThumbnailUri(
          client,
          width: 50,
          height: 50,
          method: ThumbnailMethod.scale,
          animated: true,
        ))
            .toString(),
        'https://fakeserver.notexisting:1337/_matrix/client/v1/media/thumbnail/exampleserver.abc/abcdefghijklmn?width=50&height=50&method=scale&animated=true',
      );
>>>>>>> f3e249da
    });
    test('other remote port', () async {
      final client = Client('testclient', httpClient: FakeMatrixApi());
      await client.checkHomeserver(
        Uri.parse('https://fakeserver.notexisting'),
        checkWellKnown: false,
      );
      final mxc = 'mxc://exampleserver.abc:1234/abcdefghijklmn';
      final content = Uri.parse(mxc);
      expect(content.isScheme('mxc'), true);

<<<<<<< HEAD
      expect((await content.getDownloadUri(client)).toString(),
          '${client.homeserver.toString()}/_matrix/client/v1/media/download/exampleserver.abc:1234/abcdefghijklmn');
      expect(
          (await content.getThumbnailUri(client, width: 50, height: 50))
              .toString(),
          '${client.homeserver.toString()}/_matrix/client/v1/media/thumbnail/exampleserver.abc:1234/abcdefghijklmn?width=50&height=50&method=crop&animated=false');
=======
      expect(
        (await content.getDownloadUri(client)).toString(),
        '${client.homeserver.toString()}/_matrix/client/v1/media/download/exampleserver.abc:1234/abcdefghijklmn',
      );
      expect(
        (await content.getThumbnailUri(client, width: 50, height: 50))
            .toString(),
        '${client.homeserver.toString()}/_matrix/client/v1/media/thumbnail/exampleserver.abc:1234/abcdefghijklmn?width=50&height=50&method=crop&animated=false',
      );
>>>>>>> f3e249da
    });
    test('Wrong scheme throw exception', () async {
      final client = Client('testclient', httpClient: FakeMatrixApi());
      await client.checkHomeserver(
        Uri.parse('https://fakeserver.notexisting'),
        checkWellKnown: false,
      );
      final mxc = Uri.parse('https://wrong-scheme.com');
      expect((await mxc.getDownloadUri(client)).toString(), '');
      expect((await mxc.getThumbnailUri(client)).toString(), '');
    });

    test('auth media fallback', () async {
      final client = Client('testclient', httpClient: FakeMatrixApi());
      await client.checkHomeserver(
<<<<<<< HEAD
          Uri.parse('https://fakeserverpriortoauthmedia.notexisting'),
          checkWellKnown: false);
=======
        Uri.parse('https://fakeserverpriortoauthmedia.notexisting'),
        checkWellKnown: false,
      );
>>>>>>> f3e249da

      expect(await client.authenticatedMediaSupported(), false);
      final mxc = 'mxc://exampleserver.abc:1234/abcdefghijklmn';
      final content = Uri.parse(mxc);
      expect(content.isScheme('mxc'), true);

<<<<<<< HEAD
      expect((await content.getDownloadUri(client)).toString(),
          '${client.homeserver.toString()}/_matrix/media/v3/download/exampleserver.abc:1234/abcdefghijklmn');
      expect(
          (await content.getThumbnailUri(client, width: 50, height: 50))
              .toString(),
          '${client.homeserver.toString()}/_matrix/media/v3/thumbnail/exampleserver.abc:1234/abcdefghijklmn?width=50&height=50&method=crop&animated=false');
=======
      expect(
        (await content.getDownloadUri(client)).toString(),
        '${client.homeserver.toString()}/_matrix/media/v3/download/exampleserver.abc:1234/abcdefghijklmn',
      );
      expect(
        (await content.getThumbnailUri(client, width: 50, height: 50))
            .toString(),
        '${client.homeserver.toString()}/_matrix/media/v3/thumbnail/exampleserver.abc:1234/abcdefghijklmn?width=50&height=50&method=crop&animated=false',
      );
>>>>>>> f3e249da
    });
  });
}<|MERGE_RESOLUTION|>--- conflicted
+++ resolved
@@ -34,22 +34,6 @@
       final content = Uri.parse(mxc);
       expect(content.isScheme('mxc'), true);
 
-<<<<<<< HEAD
-      expect((await content.getDownloadUri(client)).toString(),
-          '${client.homeserver.toString()}/_matrix/client/v1/media/download/exampleserver.abc/abcdefghijklmn');
-      expect(
-          (await content.getThumbnailUri(client, width: 50, height: 50))
-              .toString(),
-          '${client.homeserver.toString()}/_matrix/client/v1/media/thumbnail/exampleserver.abc/abcdefghijklmn?width=50&height=50&method=crop&animated=false');
-      expect(
-          (await content.getThumbnailUri(client,
-                  width: 50,
-                  height: 50,
-                  method: ThumbnailMethod.scale,
-                  animated: true))
-              .toString(),
-          '${client.homeserver.toString()}/_matrix/client/v1/media/thumbnail/exampleserver.abc/abcdefghijklmn?width=50&height=50&method=scale&animated=true');
-=======
       expect(
         (await content.getDownloadUri(client)).toString(),
         '${client.homeserver.toString()}/_matrix/client/v1/media/download/exampleserver.abc/abcdefghijklmn',
@@ -70,7 +54,6 @@
             .toString(),
         '${client.homeserver.toString()}/_matrix/client/v1/media/thumbnail/exampleserver.abc/abcdefghijklmn?width=50&height=50&method=scale&animated=true',
       );
->>>>>>> f3e249da
     });
     test('other port', () async {
       final client = Client('testclient', httpClient: FakeMatrixApi());
@@ -83,22 +66,6 @@
       final content = Uri.parse(mxc);
       expect(content.isScheme('mxc'), true);
 
-<<<<<<< HEAD
-      expect((await content.getDownloadUri(client)).toString(),
-          '${client.homeserver.toString()}/_matrix/client/v1/media/download/exampleserver.abc/abcdefghijklmn');
-      expect(
-          (await content.getThumbnailUri(client, width: 50, height: 50))
-              .toString(),
-          '${client.homeserver.toString()}/_matrix/client/v1/media/thumbnail/exampleserver.abc/abcdefghijklmn?width=50&height=50&method=crop&animated=false');
-      expect(
-          (await content.getThumbnailUri(client,
-                  width: 50,
-                  height: 50,
-                  method: ThumbnailMethod.scale,
-                  animated: true))
-              .toString(),
-          'https://fakeserver.notexisting:1337/_matrix/client/v1/media/thumbnail/exampleserver.abc/abcdefghijklmn?width=50&height=50&method=scale&animated=true');
-=======
       expect(
         (await content.getDownloadUri(client)).toString(),
         '${client.homeserver.toString()}/_matrix/client/v1/media/download/exampleserver.abc/abcdefghijklmn',
@@ -119,7 +86,6 @@
             .toString(),
         'https://fakeserver.notexisting:1337/_matrix/client/v1/media/thumbnail/exampleserver.abc/abcdefghijklmn?width=50&height=50&method=scale&animated=true',
       );
->>>>>>> f3e249da
     });
     test('other remote port', () async {
       final client = Client('testclient', httpClient: FakeMatrixApi());
@@ -131,14 +97,6 @@
       final content = Uri.parse(mxc);
       expect(content.isScheme('mxc'), true);
 
-<<<<<<< HEAD
-      expect((await content.getDownloadUri(client)).toString(),
-          '${client.homeserver.toString()}/_matrix/client/v1/media/download/exampleserver.abc:1234/abcdefghijklmn');
-      expect(
-          (await content.getThumbnailUri(client, width: 50, height: 50))
-              .toString(),
-          '${client.homeserver.toString()}/_matrix/client/v1/media/thumbnail/exampleserver.abc:1234/abcdefghijklmn?width=50&height=50&method=crop&animated=false');
-=======
       expect(
         (await content.getDownloadUri(client)).toString(),
         '${client.homeserver.toString()}/_matrix/client/v1/media/download/exampleserver.abc:1234/abcdefghijklmn',
@@ -148,7 +106,6 @@
             .toString(),
         '${client.homeserver.toString()}/_matrix/client/v1/media/thumbnail/exampleserver.abc:1234/abcdefghijklmn?width=50&height=50&method=crop&animated=false',
       );
->>>>>>> f3e249da
     });
     test('Wrong scheme throw exception', () async {
       final client = Client('testclient', httpClient: FakeMatrixApi());
@@ -164,28 +121,15 @@
     test('auth media fallback', () async {
       final client = Client('testclient', httpClient: FakeMatrixApi());
       await client.checkHomeserver(
-<<<<<<< HEAD
-          Uri.parse('https://fakeserverpriortoauthmedia.notexisting'),
-          checkWellKnown: false);
-=======
         Uri.parse('https://fakeserverpriortoauthmedia.notexisting'),
         checkWellKnown: false,
       );
->>>>>>> f3e249da
 
       expect(await client.authenticatedMediaSupported(), false);
       final mxc = 'mxc://exampleserver.abc:1234/abcdefghijklmn';
       final content = Uri.parse(mxc);
       expect(content.isScheme('mxc'), true);
 
-<<<<<<< HEAD
-      expect((await content.getDownloadUri(client)).toString(),
-          '${client.homeserver.toString()}/_matrix/media/v3/download/exampleserver.abc:1234/abcdefghijklmn');
-      expect(
-          (await content.getThumbnailUri(client, width: 50, height: 50))
-              .toString(),
-          '${client.homeserver.toString()}/_matrix/media/v3/thumbnail/exampleserver.abc:1234/abcdefghijklmn?width=50&height=50&method=crop&animated=false');
-=======
       expect(
         (await content.getDownloadUri(client)).toString(),
         '${client.homeserver.toString()}/_matrix/media/v3/download/exampleserver.abc:1234/abcdefghijklmn',
@@ -195,7 +139,6 @@
             .toString(),
         '${client.homeserver.toString()}/_matrix/media/v3/thumbnail/exampleserver.abc:1234/abcdefghijklmn?width=50&height=50&method=crop&animated=false',
       );
->>>>>>> f3e249da
     });
   });
 }
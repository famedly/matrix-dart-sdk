/*
 *   Famedly Matrix SDK
 *   Copyright (C) 2019, 2020 Famedly GmbH
 *
 *   This program is free software: you can redistribute it and/or modify
 *   it under the terms of the GNU Affero General Public License as
 *   published by the Free Software Foundation, either version 3 of the
 *   License, or (at your option) any later version.
 *
 *   This program is distributed in the hope that it will be useful,
 *   but WITHOUT ANY WARRANTY; without even the implied warranty of
 *   MERCHANTABILITY or FITNESS FOR A PARTICULAR PURPOSE. See the
 *   GNU Affero General Public License for more details.
 *
 *   You should have received a copy of the GNU Affero General Public License
 *   along with this program.  If not, see <https://www.gnu.org/licenses/>.
 */

import 'dart:convert';
import 'dart:typed_data';

import 'package:test/test.dart';

import 'package:matrix/encryption.dart';
import 'package:matrix/matrix.dart';
import 'package:matrix/src/models/timeline_chunk.dart';
import 'fake_client.dart';

void main() {
  /// All Tests related to the Event
  group('Event', () {
    Logs().level = Level.error;

    final timestamp = DateTime.now().millisecondsSinceEpoch;
    final id = '!4fsdfjisjf:server.abc';
    final senderID = '@alice:server.abc';
    final type = 'm.room.message';
    final msgtype = 'm.text';
    final body = 'Hello World';
    final formatted_body = '<b>Hello</b> World';

    final contentJson =
        '{"msgtype":"$msgtype","body":"$body","formatted_body":"$formatted_body","m.relates_to":{"m.in_reply_to":{"event_id":"\$1234:example.com"}}}';

    final jsonObj = <String, dynamic>{
      'event_id': id,
      'sender': senderID,
      'origin_server_ts': timestamp,
      'type': type,
      'room_id': '!testroom:example.abc',
      'status': EventStatus.synced.intValue,
      'content': contentJson,
    };
    final client = Client('testclient', httpClient: FakeMatrixApi());
    final room = Room(id: '!testroom:example.abc', client: client);
    final event = Event.fromJson(
      jsonObj,
      Room(id: '!testroom:example.abc', client: client),
    );

    tearDownAll(() async => client.dispose());

    test('Create from json', () async {
      jsonObj['content'] = json.decode(contentJson);
      expect(event.toJson(), jsonObj);
      jsonObj['content'] = contentJson;

      expect(event.eventId, id);
      expect(event.senderId, senderID);
      expect(event.status, EventStatus.synced);
      expect(event.text, body);
      expect(event.formattedText, formatted_body);
      expect(event.body, body);
      expect(event.type, EventTypes.Message);
      expect(event.relationshipType, RelationshipTypes.reply);
      jsonObj['state_key'] = '';
      final state = Event.fromJson(jsonObj, room);
      expect(state.eventId, id);
      expect(state.stateKey, '');
      expect(state.status, EventStatus.synced);
    });
    test('Test all EventTypes', () async {
      Event event;

      jsonObj['type'] = 'm.room.avatar';
      event = Event.fromJson(jsonObj, room);
      expect(event.type, EventTypes.RoomAvatar);

      jsonObj['type'] = 'm.room.name';
      event = Event.fromJson(jsonObj, room);
      expect(event.type, EventTypes.RoomName);

      jsonObj['type'] = 'm.room.topic';
      event = Event.fromJson(jsonObj, room);
      expect(event.type, EventTypes.RoomTopic);

      jsonObj['type'] = 'm.room.aliases';
      event = Event.fromJson(jsonObj, room);
      expect(event.type, EventTypes.RoomAliases);

      jsonObj['type'] = 'm.room.canonical_alias';
      event = Event.fromJson(jsonObj, room);
      expect(event.type, EventTypes.RoomCanonicalAlias);

      jsonObj['type'] = 'm.room.create';
      event = Event.fromJson(jsonObj, room);
      expect(event.type, EventTypes.RoomCreate);

      jsonObj['type'] = 'm.room.join_rules';
      event = Event.fromJson(jsonObj, room);
      expect(event.type, EventTypes.RoomJoinRules);

      jsonObj['type'] = 'm.room.member';
      event = Event.fromJson(jsonObj, room);
      expect(event.type, EventTypes.RoomMember);

      jsonObj['type'] = 'm.room.power_levels';
      event = Event.fromJson(jsonObj, room);
      expect(event.type, EventTypes.RoomPowerLevels);

      jsonObj['type'] = 'm.room.guest_access';
      event = Event.fromJson(jsonObj, room);
      expect(event.type, EventTypes.GuestAccess);

      jsonObj['type'] = 'm.room.history_visibility';
      event = Event.fromJson(jsonObj, room);
      expect(event.type, EventTypes.HistoryVisibility);

      jsonObj['type'] = 'm.room.message';
      jsonObj['content'] = json.decode(jsonObj['content']);

      jsonObj['content'].remove('m.relates_to');
      jsonObj['content']['msgtype'] = 'm.notice';
      event = Event.fromJson(jsonObj, room);
      expect(event.messageType, MessageTypes.Notice);

      jsonObj['content']['msgtype'] = 'm.emote';
      event = Event.fromJson(jsonObj, room);
      expect(event.messageType, MessageTypes.Emote);

      jsonObj['content']['msgtype'] = 'm.image';
      event = Event.fromJson(jsonObj, room);
      expect(event.messageType, MessageTypes.Image);

      jsonObj['content']['msgtype'] = 'm.video';
      event = Event.fromJson(jsonObj, room);
      expect(event.messageType, MessageTypes.Video);

      jsonObj['content']['msgtype'] = 'm.audio';
      event = Event.fromJson(jsonObj, room);
      expect(event.messageType, MessageTypes.Audio);

      jsonObj['content']['msgtype'] = 'm.file';
      event = Event.fromJson(jsonObj, room);
      expect(event.messageType, MessageTypes.File);

      jsonObj['content']['msgtype'] = 'm.location';
      event = Event.fromJson(jsonObj, room);
      expect(event.messageType, MessageTypes.Location);

      jsonObj['type'] = 'm.sticker';
      jsonObj['content']['msgtype'] = null;
      event = Event.fromJson(jsonObj, room);
      expect(event.messageType, MessageTypes.Sticker);

      jsonObj['type'] = 'm.room.message';
      jsonObj['content']['msgtype'] = 'm.text';
      jsonObj['content']['m.relates_to'] = <String, dynamic>{};
      jsonObj['content']['m.relates_to']['m.in_reply_to'] = {
        'event_id': '1234',
      };
      event = Event.fromJson(jsonObj, room);
      expect(event.messageType, MessageTypes.Text);
      expect(event.relationshipType, RelationshipTypes.reply);
      expect(event.relationshipEventId, '1234');
    });

    test('relationship types', () async {
      Event event;

      jsonObj['content'] = <String, dynamic>{
        'msgtype': 'm.text',
        'text': 'beep',
      };
      event = Event.fromJson(jsonObj, room);
      expect(event.relationshipType, null);
      expect(event.relationshipEventId, null);

      jsonObj['content']['m.relates_to'] = <String, dynamic>{
        'rel_type': 'm.replace',
        'event_id': 'abc',
      };
      event = Event.fromJson(jsonObj, room);
      expect(event.relationshipType, RelationshipTypes.edit);
      expect(event.relationshipEventId, 'abc');

      jsonObj['content']['m.relates_to']['rel_type'] = 'm.annotation';
      event = Event.fromJson(jsonObj, room);
      expect(event.relationshipType, RelationshipTypes.reaction);
      expect(event.relationshipEventId, 'abc');

      jsonObj['content']['m.relates_to'] = {
        'm.in_reply_to': {
          'event_id': 'def',
        },
      };
      event = Event.fromJson(jsonObj, room);
      expect(event.relationshipType, RelationshipTypes.reply);
      expect(event.relationshipEventId, 'def');
    });

    test('redact', () async {
      final redactJsonObj = Map<String, dynamic>.from(jsonObj);
      final testTypes = [
        EventTypes.RoomMember,
        EventTypes.RoomCreate,
        EventTypes.RoomJoinRules,
        EventTypes.RoomPowerLevels,
        EventTypes.RoomAliases,
        EventTypes.HistoryVisibility,
      ];
      for (final testType in testTypes) {
        redactJsonObj['type'] = testType;
        final room = Room(id: '1234', client: Client('testclient'));
        final redactionEventJson = {
          'content': {'reason': 'Spamming'},
          'event_id': '143273582443PhrSn:example.org',
          'origin_server_ts': 1432735824653,
          'redacts': id,
          'room_id': '1234',
          'sender': '@example:example.org',
          'type': 'm.room.redaction',
          'unsigned': {'age': 1234},
          'status': 1,
        };
        final redactedBecause = Event.fromJson(redactionEventJson, room);
        final event = Event.fromJson(redactJsonObj, room);
        event.setRedactionEvent(redactedBecause);
        expect(event.redacted, true);
        expect(event.redactedBecause?.toJson(), redactedBecause.toJson());
        expect(event.content.isEmpty, true);
        redactionEventJson.remove('redacts');
        expect(event.unsigned?['redacted_because'], redactionEventJson);

        await client.dispose();
      }
    });

    test('remove', () async {
      final event = Event.fromJson(
        jsonObj,
        Room(id: '1234', client: Client('testclient')),
      );
      expect(() async => await event.cancelSend(), throwsException);
      event.status = EventStatus.sending;
      await event.cancelSend();

      await room.client.dispose();
    });

    test('sendAgain', () async {
      final matrix = Client('testclient', httpClient: FakeMatrixApi());
      await matrix.checkHomeserver(
        Uri.parse('https://fakeserver.notexisting'),
        checkWellKnown: false,
      );
      await matrix.login(
        LoginType.mLoginPassword,
        identifier: AuthenticationUserIdentifier(user: 'test'),
        password: '1234',
      );

      final event = Event.fromJson(
        jsonObj,
        Room(id: '!1234:example.com', client: matrix),
      );
      final resp1 = await event.sendAgain();
      event.status = EventStatus.error;
      final resp2 = await event.sendAgain(txid: '1234');
      expect(resp1, null);
      expect(resp2?.startsWith('\$event'), true);

      await matrix.dispose(closeDatabase: true);
    });

    test('requestKey', tags: 'olm', () async {
      final matrix = Client('testclient', httpClient: FakeMatrixApi());
      await matrix.checkHomeserver(
        Uri.parse('https://fakeserver.notexisting'),
        checkWellKnown: false,
      );
      await matrix.login(
        LoginType.mLoginPassword,
        identifier: AuthenticationUserIdentifier(user: 'test'),
        password: '1234',
      );

      final event = Event.fromJson(
        jsonObj,
        Room(id: '!1234:example.com', client: matrix),
      );
      String? exception;
      try {
        await event.requestKey();
      } catch (e) {
        exception = e.toString();
      }
      expect(exception, 'Session key not requestable');

      final event2 = Event.fromJson(
        {
          'event_id': id,
          'sender': senderID,
          'origin_server_ts': timestamp,
          'type': 'm.room.encrypted',
          'room_id': '1234',
          'status': EventStatus.synced.intValue,
          'content': json.encode({
            'msgtype': 'm.bad.encrypted',
            'body': DecryptException.unknownSession,
            'can_request_session': true,
            'algorithm': AlgorithmTypes.megolmV1AesSha2,
            'ciphertext': 'AwgAEnACgAkLmt6qF84IK++J7UDH2Za1YVchHyprqTqsg...',
            'device_id': 'RJYKSTBOIE',
            'sender_key': 'IlRMeOPX2e0MurIyfWEucYBRVOEEUMrOHqn/8mLqMjA',
            'session_id': 'X3lUlvLELLYxeTx4yOVu6UDpasGEVO0Jbu+QFnm0cKQ',
          }),
        },
        Room(id: '!1234:example.com', client: matrix),
      );

      await event2.requestKey();

      await matrix.dispose(closeDatabase: true);
    });
    test('requestKey', tags: 'olm', () async {
      jsonObj['state_key'] = '@alice:example.com';
      final event = Event.fromJson(
        jsonObj,
        Room(id: '!localpart:server.abc', client: client),
      );
      expect(event.stateKeyUser?.id, '@alice:example.com');
    });
    test('canRedact', () async {
      final client = await getClient();
      jsonObj['sender'] = client.userID!;
      final event = Event.fromJson(
        jsonObj,
        Room(
          id: '!localpart:server.abc',
          client: client,
        ),
      );
      expect(event.canRedact, true);

      await client.dispose();
    });
    test('getLocalizedBody, isEventKnown', () async {
      final matrix = Client('testclient', httpClient: FakeMatrixApi());
      final room = Room(id: '!1234:example.com', client: matrix);
      var event = Event.fromJson(
        {
          'content': {
            'avatar_url': 'mxc://example.org/SEsfnsuifSDFSSEF',
            'displayname': 'Alice Margatroid',
            'membership': 'join',
          },
          'event_id': '\$143273582443PhrSn:example.org',
          'origin_server_ts': 1432735824653,
          'room_id': '!jEsUZKDJdhlrceRyVU:example.org',
          'sender': '@example:example.org',
          'state_key': '@alice:example.org',
          'type': 'm.room.member',
          'unsigned': {
            'age': 1234,
            'redacted_because': {
              'content': {'reason': 'Spamming'},
              'event_id': '\$143273582443PhrSn:example.org',
              'origin_server_ts': 1432735824653,
              'redacts': '\$143273582443PhrSn:example.org',
              'room_id': '!jEsUZKDJdhlrceRyVU:example.org',
              'sender': '@example:example.org',
              'type': 'm.room.redaction',
              'unsigned': {'age': 1234},
            },
          },
        },
        room,
      );
      expect(
        await event.calcLocalizedBody(MatrixDefaultLocalizations()),
        'Removed by Example',
      );
      expect(event.isEventTypeKnown, true);

      event = Event.fromJson(
        {
          'content': {
            'avatar_url':
                'mxc://pixelthefox.net/bmGuC44Eeb3BomfkZTP02DVnGaRp4dek',
            'displayname': [
              [
                [[]],
              ]
            ],
            'membership': 'join',
          },
          'origin_server_ts': 1636487843183,
          'room_id': '!watercooler-v9:maunium.net',
          'sender': '@nyaaori:pixelthefox.net',
          'state_key': '@nyaaori:pixelthefox.net',
          'type': 'm.room.member',
          'unsigned': {
            'prev_content': {
              'avatar_url':
                  'mxc://pixelthefox.net/bmGuC44Eeb3BomfkZTP02DVnGaRp4dek',
              'displayname': 1,
              'membership': 'join',
            },
            'prev_sender': '@nyaaori:pixelthefox.net',
            'replaces_state': '\$kcqn2k6kXQKOM45t_p8OA03PQRR3KB2N_PN4HUq1GiY',
          },
          'event_id': '\$21DJjleMGcviLoT4L9wvxawMlOXSQ9yW6R8mrhlbhfU',
          'user_id': '@nyaaori:pixelthefox.net',
          'replaces_state': '\$kcqn2k6kXQKOM45t_p8OA03PQRR3KB2N_PN4HUq1GiY',
          'prev_content': {
            'avatar_url':
                'mxc://pixelthefox.net/bmGuC44Eeb3BomfkZTP02DVnGaRp4dek',
            'displayname': 1,
            'membership': 'join',
          },
        },
        room,
      );
      expect(event.isEventTypeKnown, true);

      event = Event.fromJson(
        {
          'content': {
            'body': 'Landing',
            'info': {
              'h': 200,
              'mimetype': 'image/png',
              'size': 73602,
              'thumbnail_info': {
                'h': 200,
                'mimetype': 'image/png',
                'size': 73602,
                'w': 140,
              },
              'thumbnail_url': 'mxc://matrix.org/sHhqkFCvSkFwtmvtETOtKnLP',
              'w': 140,
            },
            'url': 'mxc://matrix.org/sHhqkFCvSkFwtmvtETOtKnLP',
          },
          'event_id': '\$143273582443PhrSn:example.org',
          'origin_server_ts': 1432735824653,
          'room_id': '!jEsUZKDJdhlrceRyVU:example.org',
          'sender': '@example:example.org',
          'type': 'm.sticker',
          'unsigned': {'age': 1234},
        },
        room,
      );
      expect(
        await event.calcLocalizedBody(MatrixDefaultLocalizations()),
        'Example sent a sticker',
      );
      expect(event.isEventTypeKnown, true);

      event = Event.fromJson(
        {
          'content': {'reason': 'Spamming'},
          'event_id': '\$143273582443PhrSn:example.org',
          'origin_server_ts': 1432735824653,
          'redacts': '\$143273582443PhrSn:example.org',
          'room_id': '!jEsUZKDJdhlrceRyVU:example.org',
          'sender': '@example:example.org',
          'type': 'm.room.redaction',
          'unsigned': {'age': 1234},
        },
        room,
      );
      expect(
        await event.calcLocalizedBody(MatrixDefaultLocalizations()),
        'Example redacted an event',
      );
      expect(event.isEventTypeKnown, true);

      event = Event.fromJson(
        {
          'content': {
            'aliases': ['#somewhere:example.org', '#another:example.org'],
          },
          'event_id': '\$143273582443PhrSn:example.org',
          'origin_server_ts': 1432735824653,
          'room_id': '!jEsUZKDJdhlrceRyVU:example.org',
          'sender': '@example:example.org',
          'state_key': 'example.org',
          'type': 'm.room.aliases',
          'unsigned': {'age': 1234},
        },
        room,
      );
      expect(
        await event.calcLocalizedBody(MatrixDefaultLocalizations()),
        'Example changed the room aliases',
      );
      expect(event.isEventTypeKnown, true);

      event = Event.fromJson(
        {
          'content': {
            'aliases': ['#somewhere:example.org', '#another:example.org'],
          },
          'event_id': '\$143273582443PhrSn:example.org',
          'origin_server_ts': 1432735824653,
          'room_id': '!jEsUZKDJdhlrceRyVU:example.org',
          'sender': '@example:example.org',
          'state_key': 'example.org',
          'type': 'm.room.aliases',
          'unsigned': {'age': 1234},
        },
        room,
      );
      expect(
        await event.calcLocalizedBody(MatrixDefaultLocalizations()),
        'Example changed the room aliases',
      );
      expect(event.isEventTypeKnown, true);

      event = Event.fromJson(
        {
          'content': {'alias': '#somewhere:localhost'},
          'event_id': '\$143273582443PhrSn:example.org',
          'origin_server_ts': 1432735824653,
          'room_id': '!jEsUZKDJdhlrceRyVU:example.org',
          'sender': '@example:example.org',
          'state_key': '',
          'type': 'm.room.canonical_alias',
          'unsigned': {'age': 1234},
        },
        room,
      );
      expect(
        await event.calcLocalizedBody(MatrixDefaultLocalizations()),
        'Example changed the room invitation link',
      );
      expect(event.isEventTypeKnown, true);

      event = Event.fromJson(
        {
          'content': {
            'creator': '@example:example.org',
            'm.federate': true,
            'predecessor': {
              'event_id': '\$something:example.org',
              'room_id': '!oldroom:example.org',
            },
            'room_version': '1',
          },
          'event_id': '\$143273582443PhrSn:example.org',
          'origin_server_ts': 1432735824653,
          'room_id': '!jEsUZKDJdhlrceRyVU:example.org',
          'sender': '@example:example.org',
          'state_key': '',
          'type': 'm.room.create',
          'unsigned': {'age': 1234},
        },
        room,
      );
      expect(
        await event.calcLocalizedBody(MatrixDefaultLocalizations()),
        'Example created the chat',
      );
      expect(event.isEventTypeKnown, true);

      event = Event.fromJson(
        {
          'content': {
            'body': 'This room has been replaced',
            'replacement_room': '!newroom:example.org',
          },
          'event_id': '\$143273582443PhrSn:example.org',
          'origin_server_ts': 1432735824653,
          'room_id': '!jEsUZKDJdhlrceRyVU:example.org',
          'sender': '@example:example.org',
          'state_key': '',
          'type': 'm.room.tombstone',
          'unsigned': {'age': 1234},
        },
        room,
      );
      expect(
        await event.calcLocalizedBody(MatrixDefaultLocalizations()),
        'Room has been upgraded',
      );
      expect(event.isEventTypeKnown, true);

      event = Event.fromJson(
        {
          'content': {'join_rule': 'public'},
          'event_id': '\$143273582443PhrSn:example.org',
          'origin_server_ts': 1432735824653,
          'room_id': '!jEsUZKDJdhlrceRyVU:example.org',
          'sender': '@example:example.org',
          'state_key': '',
          'type': 'm.room.join_rules',
          'unsigned': {'age': 1234},
        },
        room,
      );
      expect(
        await event.calcLocalizedBody(MatrixDefaultLocalizations()),
        'Example changed the join rules to Anyone can join',
      );
      expect(event.isEventTypeKnown, true);

      event = Event.fromJson(
        {
          'content': {
            'avatar_url': 'mxc://example.org/SEsfnsuifSDFSSEF',
            'displayname': 'Alice Margatroid',
            'membership': 'join',
          },
          'event_id': '\$143273582443PhrSn:example.org',
          'origin_server_ts': 1432735824653,
          'room_id': '!jEsUZKDJdhlrceRyVU:example.org',
          'sender': '@example:example.org',
          'state_key': '@alice:example.org',
          'type': 'm.room.member',
          'unsigned': {'age': 1234},
        },
        room,
      );
      expect(event.roomMemberChangeType, RoomMemberChangeType.join);
      expect(
        await event.calcLocalizedBody(MatrixDefaultLocalizations()),
        'Alice joined the chat',
      );
      expect(event.isEventTypeKnown, true);

      event = Event.fromJson(
        {
          'content': {'membership': 'invite'},
          'event_id': '\$143273582443PhrSn:example.org',
          'origin_server_ts': 1432735824653,
          'room_id': '!jEsUZKDJdhlrceRyVU:example.org',
          'sender': '@example:example.org',
          'state_key': '@alice:example.org',
          'type': 'm.room.member',
        },
        room,
      );
      expect(event.roomMemberChangeType, RoomMemberChangeType.invite);
      expect(
        await event.calcLocalizedBody(MatrixDefaultLocalizations()),
        'Example has invited Alice',
      );
      expect(event.isEventTypeKnown, true);

      event = Event.fromJson(
        {
          'content': {'membership': 'leave'},
          'event_id': '\$143273582443PhrSn:example.org',
          'origin_server_ts': 1432735824653,
          'room_id': '!jEsUZKDJdhlrceRyVU:example.org',
          'sender': '@example:example.org',
          'state_key': '@alice:example.org',
          'type': 'm.room.member',
          'unsigned': {
            'prev_content': {'membership': 'join'},
          },
        },
        room,
      );
      expect(event.roomMemberChangeType, RoomMemberChangeType.kick);
      expect(
        await event.calcLocalizedBody(MatrixDefaultLocalizations()),
        'Example kicked Alice',
      );
      expect(event.isEventTypeKnown, true);

      event = Event.fromJson(
        {
          'content': {'membership': 'ban'},
          'event_id': '\$143273582443PhrSn:example.org',
          'origin_server_ts': 1432735824653,
          'room_id': '!jEsUZKDJdhlrceRyVU:example.org',
          'sender': '@example:example.org',
          'state_key': '@alice:example.org',
          'type': 'm.room.member',
          'unsigned': {
            'prev_content': {'membership': 'join'},
          },
        },
        room,
      );
      expect(event.roomMemberChangeType, RoomMemberChangeType.ban);
      expect(
        await event.calcLocalizedBody(MatrixDefaultLocalizations()),
        'Example banned Alice',
      );
      expect(event.isEventTypeKnown, true);

      event = Event.fromJson(
        {
          'content': {'membership': 'join'},
          'event_id': '\$143273582443PhrSn:example.org',
          'origin_server_ts': 1432735824653,
          'room_id': '!jEsUZKDJdhlrceRyVU:example.org',
          'sender': '@example:example.org',
          'state_key': '@alice:example.org',
          'type': 'm.room.member',
          'unsigned': {
            'prev_content': {'membership': 'invite'},
          },
        },
        room,
      );
      expect(event.roomMemberChangeType, RoomMemberChangeType.acceptInvite);
      expect(
        await event.calcLocalizedBody(MatrixDefaultLocalizations()),
        'Alice accepted the invitation',
      );
      expect(event.isEventTypeKnown, true);

      event = Event.fromJson(
        {
          'content': {'membership': 'invite'},
          'event_id': '\$143273582443PhrSn:example.org',
          'origin_server_ts': 1432735824653,
          'room_id': '!jEsUZKDJdhlrceRyVU:example.org',
          'sender': '@example:example.org',
          'state_key': '@alice:example.org',
          'type': 'm.room.member',
          'unsigned': {
            'prev_content': {'membership': 'join'},
          },
        },
        room,
      );
      expect(event.roomMemberChangeType, RoomMemberChangeType.invite);
      expect(
        await event.calcLocalizedBody(MatrixDefaultLocalizations()),
        'Example has invited Alice',
      );
      expect(event.isEventTypeKnown, true);

      event = Event.fromJson(
        {
          'content': {'membership': 'leave'},
          'event_id': '\$143273582443PhrSn:example.org',
          'origin_server_ts': 1432735824653,
          'room_id': '!jEsUZKDJdhlrceRyVU:example.org',
          'sender': '@example:example.org',
          'state_key': '@alice:example.org',
          'type': 'm.room.member',
          'unsigned': {
            'prev_content': {'membership': 'invite'},
          },
        },
        room,
      );
      expect(
        event.roomMemberChangeType,
        RoomMemberChangeType.withdrawInvitation,
      );
      expect(
        await event.calcLocalizedBody(MatrixDefaultLocalizations()),
        'Example has withdrawn the invitation for Alice',
      );
      expect(event.isEventTypeKnown, true);

      event = Event.fromJson(
        {
          'content': {'membership': 'leave'},
          'event_id': '\$143273582443PhrSn:example.org',
          'origin_server_ts': 1432735824653,
          'room_id': '!jEsUZKDJdhlrceRyVU:example.org',
          'sender': '@alice:example.org',
          'state_key': '@alice:example.org',
          'type': 'm.room.member',
          'unsigned': {
            'prev_content': {'membership': 'invite'},
          },
        },
        room,
      );
      expect(event.roomMemberChangeType, RoomMemberChangeType.rejectInvite);
      expect(
        await event.calcLocalizedBody(MatrixDefaultLocalizations()),
        'Alice rejected the invitation',
      );
      expect(event.isEventTypeKnown, true);

      event = Event.fromJson(
        {
          'content': {
            'ban': 50,
            'events': {'m.room.name': 100, 'm.room.power_levels': 100},
            'events_default': 0,
            'invite': 50,
            'kick': 50,
            'notifications': {'room': 20},
            'redact': 50,
            'state_default': 50,
            'users': {'@example:localhost': 100},
            'users_default': 0,
          },
          'event_id': '\$143273582443PhrSn:example.org',
          'origin_server_ts': 1432735824653,
          'room_id': '!jEsUZKDJdhlrceRyVU:example.org',
          'sender': '@example:example.org',
          'state_key': '',
          'type': 'm.room.power_levels',
          'unsigned': {'age': 1234},
        },
        room,
      );
      expect(
        await event.calcLocalizedBody(MatrixDefaultLocalizations()),
        'Example changed the chat permissions',
      );
      expect(event.isEventTypeKnown, true);

      event = Event.fromJson(
        {
          'content': {'name': 'The room name'},
          'event_id': '\$143273582443PhrSn:example.org',
          'origin_server_ts': 1432735824653,
          'room_id': '!jEsUZKDJdhlrceRyVU:example.org',
          'sender': '@example:example.org',
          'state_key': '',
          'type': 'm.room.name',
          'unsigned': {'age': 1234},
        },
        room,
      );
      expect(
        await event.calcLocalizedBody(MatrixDefaultLocalizations()),
        'Example changed the chat name to The room name',
      );
      expect(event.isEventTypeKnown, true);

      event = Event.fromJson(
        {
          'content': {'topic': 'A room topic'},
          'event_id': '\$143273582443PhrSn:example.org',
          'origin_server_ts': 1432735824653,
          'room_id': '!jEsUZKDJdhlrceRyVU:example.org',
          'sender': '@example:example.org',
          'state_key': '',
          'type': 'm.room.topic',
          'unsigned': {'age': 1234},
        },
        room,
      );
      expect(
        await event.calcLocalizedBody(MatrixDefaultLocalizations()),
        'Example changed the chat description to A room topic',
      );
      expect(event.isEventTypeKnown, true);

      event = Event.fromJson(
        {
          'content': {
            'info': {
              'h': 398,
              'mimetype': 'image/jpeg',
              'size': 31037,
              'w': 394,
            },
            'url': 'mxc://example.org/JWEIFJgwEIhweiWJE',
          },
          'event_id': '\$143273582443PhrSn:example.org',
          'origin_server_ts': 1432735824653,
          'room_id': '!jEsUZKDJdhlrceRyVU:example.org',
          'sender': '@example:example.org',
          'state_key': '',
          'type': 'm.room.avatar',
          'unsigned': {'age': 1234},
        },
        room,
      );
      expect(
        await event.calcLocalizedBody(MatrixDefaultLocalizations()),
        'Example changed the chat avatar',
      );
      expect(event.isEventTypeKnown, true);

      event = Event.fromJson(
        {
          'content': {'history_visibility': 'shared'},
          'event_id': '\$143273582443PhrSn:example.org',
          'origin_server_ts': 1432735824653,
          'room_id': '!jEsUZKDJdhlrceRyVU:example.org',
          'sender': '@example:example.org',
          'state_key': '',
          'type': 'm.room.history_visibility',
          'unsigned': {'age': 1234},
        },
        room,
      );
      expect(
        await event.calcLocalizedBody(MatrixDefaultLocalizations()),
        'Example changed the history visibility to Visible for all participants',
      );
      expect(event.isEventTypeKnown, true);

      event = Event.fromJson(
        {
          'content': {
            'algorithm': AlgorithmTypes.megolmV1AesSha2,
            'rotation_period_ms': 604800000,
            'rotation_period_msgs': 100,
          },
          'event_id': '\$143273582443PhrSn:example.org',
          'origin_server_ts': 1432735824653,
          'room_id': '!jEsUZKDJdhlrceRyVU:example.org',
          'sender': '@example:example.org',
          'state_key': '',
          'type': 'm.room.encryption',
          'unsigned': {'age': 1234},
        },
        room,
      );
      expect(
        await event.calcLocalizedBody(MatrixDefaultLocalizations()),
        'Example activated end to end encryption. Need pantalaimon',
      );
      expect(event.isEventTypeKnown, true);

      event = Event.fromJson(
        {
          'content': {
            'body': 'This is an example text message',
            'format': 'org.matrix.custom.html',
            'formatted_body': '<b>This is an example text message</b>',
            'msgtype': 'm.text',
          },
          'event_id': '\$143273582443PhrSn:example.org',
          'origin_server_ts': 1432735824653,
          'room_id': '!jEsUZKDJdhlrceRyVU:example.org',
          'sender': '@example:example.org',
          'type': 'm.room.message',
          'unsigned': {'age': 1234},
        },
        room,
      );
      expect(
        await event.calcLocalizedBody(MatrixDefaultLocalizations()),
        'This is an example text message',
      );
      expect(event.isEventTypeKnown, true);

      event = Event.fromJson(
        {
          'content': {
            'body': 'thinks this is an example emote',
            'format': 'org.matrix.custom.html',
            'formatted_body': 'thinks <b>this</b> is an example emote',
            'msgtype': 'm.emote',
          },
          'event_id': '\$143273582443PhrSn:example.org',
          'origin_server_ts': 1432735824653,
          'room_id': '!jEsUZKDJdhlrceRyVU:example.org',
          'sender': '@example:example.org',
          'type': 'm.room.message',
          'unsigned': {'age': 1234},
        },
        room,
      );
      expect(
        await event.calcLocalizedBody(MatrixDefaultLocalizations()),
        '* thinks this is an example emote',
      );
      expect(event.isEventTypeKnown, true);

      event = Event.fromJson(
        {
          'content': {
            'body': 'This is an example notice',
            'format': 'org.matrix.custom.html',
            'formatted_body': 'This is an <strong>example</strong> notice',
            'msgtype': 'm.notice',
          },
          'event_id': '\$143273582443PhrSn:example.org',
          'origin_server_ts': 1432735824653,
          'room_id': '!jEsUZKDJdhlrceRyVU:example.org',
          'sender': '@example:example.org',
          'type': 'm.room.message',
          'unsigned': {'age': 1234},
        },
        room,
      );
      expect(
        await event.calcLocalizedBody(MatrixDefaultLocalizations()),
        'This is an example notice',
      );
      expect(event.isEventTypeKnown, true);

      event = Event.fromJson(
        {
          'content': {
            'body': 'filename.jpg',
            'info': {
              'h': 398,
              'mimetype': 'image/jpeg',
              'size': 31037,
              'w': 394,
            },
            'msgtype': 'm.image',
            'url': 'mxc://example.org/JWEIFJgwEIhweiWJE',
          },
          'event_id': '\$143273582443PhrSn:example.org',
          'origin_server_ts': 1432735824653,
          'room_id': '!jEsUZKDJdhlrceRyVU:example.org',
          'sender': '@example:example.org',
          'type': 'm.room.message',
          'unsigned': {'age': 1234},
        },
        room,
      );
      expect(
        await event.calcLocalizedBody(MatrixDefaultLocalizations()),
        'Example sent a picture',
      );
      expect(event.isEventTypeKnown, true);

      event = Event.fromJson(
        {
          'content': {
            'body': 'something-important.doc',
            'filename': 'something-important.doc',
            'info': {'mimetype': 'application/msword', 'size': 46144},
            'msgtype': 'm.file',
            'url': 'mxc://example.org/FHyPlCeYUSFFxlgbQYZmoEoe',
          },
          'event_id': '\$143273582443PhrSn:example.org',
          'origin_server_ts': 1432735824653,
          'room_id': '!jEsUZKDJdhlrceRyVU:example.org',
          'sender': '@example:example.org',
          'type': 'm.room.message',
          'unsigned': {'age': 1234},
        },
        room,
      );
      expect(
        await event.calcLocalizedBody(MatrixDefaultLocalizations()),
        'Example sent a file',
      );
      expect(event.isEventTypeKnown, true);

      event = Event.fromJson(
        {
          'content': {
            'body': 'Bee Gees - Stayin Alive',
            'info': {
              'duration': 2140786,
              'mimetype': 'audio/mpeg',
              'size': 1563685,
            },
            'msgtype': 'm.audio',
            'url': 'mxc://example.org/ffed755USFFxlgbQYZGtryd',
          },
          'event_id': '\$143273582443PhrSn:example.org',
          'origin_server_ts': 1432735824653,
          'room_id': '!jEsUZKDJdhlrceRyVU:example.org',
          'sender': '@example:example.org',
          'type': 'm.room.message',
          'unsigned': {'age': 1234},
        },
        room,
      );
      expect(
        await event.calcLocalizedBody(MatrixDefaultLocalizations()),
        'Example sent an audio',
      );
      expect(event.isEventTypeKnown, true);

      event = Event.fromJson(
        {
          'content': {
            'body': 'Big Ben, London, UK',
            'geo_uri': 'geo:51.5008,0.1247',
            'info': {
              'thumbnail_info': {
                'h': 300,
                'mimetype': 'image/jpeg',
                'size': 46144,
                'w': 300,
              },
              'thumbnail_url': 'mxc://example.org/FHyPlCeYUSFFxlgbQYZmoEoe',
            },
            'msgtype': 'm.location',
          },
          'event_id': '\$143273582443PhrSn:example.org',
          'origin_server_ts': 1432735824653,
          'room_id': '!jEsUZKDJdhlrceRyVU:example.org',
          'sender': '@example:example.org',
          'type': 'm.room.message',
          'unsigned': {'age': 1234},
        },
        room,
      );
      expect(
        await event.calcLocalizedBody(MatrixDefaultLocalizations()),
        'Example shared the location',
      );
      expect(event.isEventTypeKnown, true);

      event = Event.fromJson(
        {
          'content': {
            'body': 'Gangnam Style',
            'info': {
              'duration': 2140786,
              'h': 320,
              'mimetype': 'video/mp4',
              'size': 1563685,
              'thumbnail_info': {
                'h': 300,
                'mimetype': 'image/jpeg',
                'size': 46144,
                'w': 300,
              },
              'thumbnail_url': 'mxc://example.org/FHyPlCeYUSFFxlgbQYZmoEoe',
              'w': 480,
            },
            'msgtype': 'm.video',
            'url': 'mxc://example.org/a526eYUSFFxlgbQYZmo442',
          },
          'event_id': '\$143273582443PhrSn:example.org',
          'origin_server_ts': 1432735824653,
          'room_id': '!jEsUZKDJdhlrceRyVU:example.org',
          'sender': '@example:example.org',
          'type': 'm.room.message',
          'unsigned': {'age': 1234},
        },
        room,
      );
      expect(
        await event.calcLocalizedBody(MatrixDefaultLocalizations()),
        'Example sent a video',
      );
      expect(event.isEventTypeKnown, true);

      event = Event.fromJson(
        {
          'content': {'beep': 'boop'},
          'event_id': '\$143273582443PhrSn:example.org',
          'origin_server_ts': 1432735824653,
          'room_id': '!jEsUZKDJdhlrceRyVU:example.org',
          'sender': '@example:example.org',
          'type': 'unknown.event.type',
          'unsigned': {'age': 1234},
        },
        room,
      );
      expect(
        await event.calcLocalizedBody(MatrixDefaultLocalizations()),
        'Unknown event unknown.event.type',
      );
      expect(event.isEventTypeKnown, false);

      await matrix.dispose(closeDatabase: true);
    });

    test('getLocalizedBody, parameters', () async {
      final matrix = Client('testclient', httpClient: FakeMatrixApi());
      final room = Room(id: '!1234:example.com', client: matrix);
      var event = Event.fromJson(
        {
          'content': {
            'body': 'This is an example text message',
            'format': 'org.matrix.custom.html',
            'formatted_body': '<b>This is an example text message</b>',
            'msgtype': 'm.text',
          },
          'event_id': '\$143273582443PhrSn:example.org',
          'origin_server_ts': 1432735824653,
          'room_id': '!jEsUZKDJdhlrceRyVU:example.org',
          'sender': '@example:example.org',
          'type': 'm.room.message',
          'unsigned': {'age': 1234},
        },
        room,
      );
      expect(
        await event.calcLocalizedBody(
          MatrixDefaultLocalizations(),
          plaintextBody: true,
        ),
        '**This is an example text message**',
      );

      event = Event.fromJson(
        {
          'content': {
            'body': '* This is an example text message',
            'format': 'org.matrix.custom.html',
            'formatted_body': '* <b>This is an example text message</b>',
            'msgtype': 'm.text',
            'm.relates_to': <String, dynamic>{
              'rel_type': 'm.replace',
              'event_id': '\$some_event',
            },
            'm.new_content': <String, dynamic>{
              'body': 'This is an example text message',
              'format': 'org.matrix.custom.html',
              'formatted_body': '<b>This is an example text message</b>',
              'msgtype': 'm.text',
            },
          },
          'event_id': '\$143273582443PhrSn:example.org',
          'origin_server_ts': 1432735824653,
          'room_id': '!jEsUZKDJdhlrceRyVU:example.org',
          'sender': '@example:example.org',
          'type': 'm.room.message',
          'unsigned': {'age': 1234},
        },
        room,
      );
      expect(
        await event.calcLocalizedBody(
          MatrixDefaultLocalizations(),
          hideEdit: true,
        ),
        'This is an example text message',
      );
      expect(
        await event.calcLocalizedBody(
          MatrixDefaultLocalizations(),
          hideEdit: true,
          plaintextBody: true,
        ),
        '**This is an example text message**',
      );

      event = Event.fromJson(
        {
          'content': {
            'body': '> <@user:example.org> beep\n\nhmm, fox',
            'format': 'org.matrix.custom.html',
            'formatted_body': '<mx-reply>beep</mx-reply>hmm, <em>fox</em>',
            'msgtype': 'm.text',
          },
          'event_id': '\$143273582443PhrSn:example.org',
          'origin_server_ts': 1432735824653,
          'room_id': '!jEsUZKDJdhlrceRyVU:example.org',
          'sender': '@example:example.org',
          'type': 'm.room.message',
          'unsigned': {'age': 1234},
        },
        room,
      );
      expect(
        await event.calcLocalizedBody(
          MatrixDefaultLocalizations(),
          hideReply: true,
        ),
        'hmm, fox',
      );
      expect(
        await event.calcLocalizedBody(
          MatrixDefaultLocalizations(),
          hideReply: true,
          plaintextBody: true,
        ),
        'hmm, *fox*',
      );

      event = Event.fromJson(
        {
          'content': {
            'body':
                '# Title\nsome text and [link](https://example.com)\nokay and this is **important**',
            'format': 'org.matrix.custom.html',
            'formatted_body':
                '<h1>Title</h1>\n<p>some text and <a href="https://example.com">link</a><br>okay and this is <strong>important</strong></p>\n',
            'msgtype': 'm.text',
          },
          'event_id': '\$143273582443PhrSn:example.org',
          'origin_server_ts': 1432735824653,
          'room_id': '!jEsUZKDJdhlrceRyVU:example.org',
          'sender': '@example:example.org',
          'type': 'm.room.message',
          'unsigned': {'age': 1234},
        },
        room,
      );
      expect(
        await event.calcLocalizedBody(
          MatrixDefaultLocalizations(),
          removeMarkdown: true,
        ),
        'Title\nsome text and link\nokay and this is important',
      );
      expect(
        await event.calcLocalizedBody(
          MatrixDefaultLocalizations(),
          removeMarkdown: true,
          plaintextBody: true,
        ),
        'Title\nsome text and 🔗link\nokay and this is important',
      );
      expect(
        await event.calcLocalizedBody(
          MatrixDefaultLocalizations(),
          removeMarkdown: true,
          withSenderNamePrefix: true,
        ),
        'Example: Title\nsome text and link\nokay and this is important',
      );
      expect(
        await event.calcLocalizedBody(
          MatrixDefaultLocalizations(),
          removeMarkdown: true,
          plaintextBody: true,
          withSenderNamePrefix: true,
        ),
        'Example: Title\nsome text and 🔗link\nokay and this is important',
      );

      event = Event.fromJson(
        {
          'content': {
            'body':
                'Alice is requesting to verify your device, but your client does not support verification, so you may need to use a different verification method.',
            'from_device': 'AliceDevice2',
            'methods': ['m.sas.v1'],
            'msgtype': 'm.key.verification.request',
            'to': '@bob:example.org',
          },
          'event_id': '\$143273582443PhrSn:example.org',
          'origin_server_ts': 1432735824653,
          'room_id': '!jEsUZKDJdhlrceRyVU:example.org',
          'sender': '@example:example.org',
          'type': 'm.room.message',
          'unsigned': {'age': 1234},
        },
        room,
      );
      expect(
        await event.calcLocalizedBody(MatrixDefaultLocalizations()),
        'Example requested key verification',
      );

      event.content['msgtype'] = 'm.key.verification.ready';
      expect(
        await event.calcLocalizedBody(MatrixDefaultLocalizations()),
        'Example is ready for key verification',
      );

      event.content['msgtype'] = 'm.key.verification.start';
      expect(
        await event.calcLocalizedBody(MatrixDefaultLocalizations()),
        'Example started key verification',
      );

      event.content['msgtype'] = 'm.key.verification.cancel';
      expect(
        await event.calcLocalizedBody(MatrixDefaultLocalizations()),
        'Example canceled key verification',
      );

      event.content['msgtype'] = 'm.key.verification.done';
      expect(
        await event.calcLocalizedBody(MatrixDefaultLocalizations()),
        'Example completed key verification',
      );

      event.content['msgtype'] = 'm.key.verification.accept';
      expect(
        await event.calcLocalizedBody(MatrixDefaultLocalizations()),
        'Example accepted key verification request',
      );

      await matrix.dispose(closeDatabase: true);
    });

    test('aggregations', () {
      final room = Room(id: '!1234', client: client);
      final event = Event.fromJson(
        {
          'content': {
            'body': 'blah',
            'msgtype': 'm.text',
          },
          'type': 'm.room.message',
          'sender': '@example:example.org',
          'event_id': '\$source',
        },
        room,
      );
      final edit1 = Event.fromJson(
        {
          'content': {
            'body': 'blah',
            'msgtype': 'm.text',
            'm.relates_to': {
              'event_id': '\$source',
              'rel_type': RelationshipTypes.edit,
            },
          },
          'type': 'm.room.message',
          'sender': '@example:example.org',
          'event_id': '\$edit1',
        },
        room,
      );
      final edit2 = Event.fromJson(
        {
          'content': {
            'body': 'blah',
            'msgtype': 'm.text',
            'm.relates_to': {
              'event_id': '\$source',
              'rel_type': RelationshipTypes.edit,
            },
          },
          'type': 'm.room.message',
          'sender': '@example:example.org',
          'event_id': '\$edit2',
        },
        room,
      );
      final timeline = Timeline(
        chunk: TimelineChunk(events: <Event>[event, edit1, edit2]),
        room: room,
      );
      expect(event.hasAggregatedEvents(timeline, RelationshipTypes.edit), true);
      expect(
        event.aggregatedEvents(timeline, RelationshipTypes.edit),
        {edit1, edit2},
      );
      expect(
        event.aggregatedEvents(timeline, RelationshipTypes.reaction),
        <Event>{},
      );
      expect(
        event.hasAggregatedEvents(timeline, RelationshipTypes.reaction),
        false,
      );

      timeline.removeAggregatedEvent(edit2);
      expect(event.aggregatedEvents(timeline, RelationshipTypes.edit), {edit1});
      timeline.addAggregatedEvent(edit2);
      expect(
        event.aggregatedEvents(timeline, RelationshipTypes.edit),
        {edit1, edit2},
      );

      timeline.removeAggregatedEvent(event);
      expect(
        event.aggregatedEvents(timeline, RelationshipTypes.edit),
        <Event>{},
      );
    });
    test('plaintextBody', () {
      final event = Event.fromJson(
        {
          'type': EventTypes.Message,
          'content': {
            'body': 'blah',
            'msgtype': 'm.text',
            'format': 'org.matrix.custom.html',
            'formatted_body': '<b>blah</b>',
          },
          'event_id': '\$source',
          'sender': '@alice:example.org',
        },
        room,
      );
      expect(event.plaintextBody, '**blah**');
    });

    test('body', () {
      final event = Event.fromJson(
        {
          'type': EventTypes.Message,
          'content': {
            'body': 'blah',
            'msgtype': 'm.text',
            'format': 'org.matrix.custom.html',
            'formatted_body': '<b>blub</b>',
          },
          'event_id': '\$source',
          'sender': '@alice:example.org',
        },
        room,
      );
      expect(event.body, 'blah');

      final event2 = Event.fromJson(
        {
          'type': EventTypes.Message,
          'content': {
            'body': '',
            'msgtype': 'm.text',
            'format': 'org.matrix.custom.html',
            'formatted_body': '<b>blub</b>',
          },
          'event_id': '\$source',
          'sender': '@alice:example.org',
        },
        room,
      );
      expect(event2.body, 'm.room.message');
    });

    group('unlocalized body reply stripping', () {
      int i = 0;

      void testUnlocalizedBody({
        required Object? body,
        required Object? formattedBody,
        required bool html,
        Object? editBody,
        Object? editFormattedBody,
        bool editHtml = false,
        bool isEdit = false,
        required String expectation,
        required bool plaintextBody,
      }) {
        i += 1;
        test('$i', () {
          final event = Event.fromJson(
            {
              'type': EventTypes.Message,
              'content': {
                'msgtype': 'm.text',
                if (body != null) 'body': body,
                if (formattedBody != null) 'formatted_body': formattedBody,
                if (html) 'format': 'org.matrix.custom.html',
                if (isEdit) ...{
                  'm.new_content': {
                    if (editBody != null) 'body': editBody,
                    if (editFormattedBody != null)
                      'formatted_body': editFormattedBody,
                    if (editHtml) 'format': 'org.matrix.custom.html',
                  },
                  'm.relates_to': {
                    'event_id': '\$source2',
                    'rel_type': RelationshipTypes.edit,
                  },
                },
              },
              'event_id': '\$source',
              'sender': '@alice:example.org',
            },
            room,
          );

          expect(
            event.calcUnlocalizedBody(
              hideReply: true,
              hideEdit: true,
              plaintextBody: plaintextBody,
            ),
            expectation,
            reason:
                'event was ${event.toJson()} and plaintextBody ${plaintextBody ? "was" : "was not"} set',
          );
        });
      }

      // everything where we expect the body to be returned
      testUnlocalizedBody(
        expectation: 'body',
        plaintextBody: false,
        body: 'body',
        formattedBody: '<b>formatted body</b>',
        html: false,
        isEdit: false,
        editBody: null,
        editFormattedBody: null,
        editHtml: false,
      );
      testUnlocalizedBody(
        // not sure we actually want m.room.message here and not an empty string
        expectation: 'm.room.message',
        plaintextBody: false,
        body: '',
        formattedBody: '<b>formatted body</b>',
        html: false,
        isEdit: false,
        editBody: null,
        editFormattedBody: null,
        editHtml: false,
      );
      testUnlocalizedBody(
        expectation: 'm.room.message',
        plaintextBody: false,
        body: null,
        formattedBody: '<b>formatted body</b>',
        html: false,
        isEdit: false,
        editBody: null,
        editFormattedBody: null,
        editHtml: false,
      );
      testUnlocalizedBody(
        expectation: 'm.room.message',
        plaintextBody: false,
        body: 5,
        formattedBody: '<b>formatted body</b>',
        html: false,
        isEdit: false,
        editBody: null,
        editFormattedBody: null,
        editHtml: false,
      );
      testUnlocalizedBody(
        expectation: 'body',
        plaintextBody: false,
        body: 'body',
        formattedBody: '<b>formatted body</b>',
        html: false,
        isEdit: true,
        editBody: null,
        editFormattedBody: null,
        editHtml: false,
      );
      testUnlocalizedBody(
        expectation: 'body',
        plaintextBody: false,
        body: 'body',
        formattedBody: null,
        html: true,
        isEdit: false,
        editBody: null,
        editFormattedBody: null,
        editHtml: false,
      );
      testUnlocalizedBody(
        expectation: 'body',
        plaintextBody: true,
        body: 'body',
        formattedBody: '<b>formatted body</b>',
        html: false,
        isEdit: false,
        editBody: null,
        editFormattedBody: null,
        editHtml: false,
      );
      testUnlocalizedBody(
        expectation: 'body',
        plaintextBody: true,
        body: 'body',
        formattedBody: null,
        html: true,
        isEdit: false,
        editBody: null,
        editFormattedBody: null,
        editHtml: false,
      );
      testUnlocalizedBody(
        expectation: 'body',
        plaintextBody: true,
        body: 'body',
        // do we actually expect this to then use the body?
        formattedBody: '',
        html: true,
        isEdit: false,
        editBody: null,
        editFormattedBody: null,
        editHtml: false,
      );
      testUnlocalizedBody(
        expectation: 'body',
        plaintextBody: true,
        body: 'body',
        formattedBody: 5,
        html: true,
        isEdit: false,
        editBody: null,
        editFormattedBody: null,
        editHtml: false,
      );
      testUnlocalizedBody(
        expectation: 'body',
        plaintextBody: false,
        body: 'body',
        formattedBody: '<b>formatted body</b>',
        html: true,
        isEdit: true,
        editBody: null,
        editFormattedBody: null,
        editHtml: false,
      );
      testUnlocalizedBody(
        expectation: 'body',
        plaintextBody: false,
        body: 'body',
        formattedBody: '<b>formatted body</b>',
        html: true,
        isEdit: true,
        editBody: null,
        editFormattedBody: null,
        editHtml: true,
      );
      testUnlocalizedBody(
        expectation: '**formatted body**',
        plaintextBody: true,
        body: 'body',
        formattedBody: '<b>formatted body</b>',
        html: true,
        isEdit: true,
        editBody: null,
        editFormattedBody: null,
        editHtml: false,
      );
      testUnlocalizedBody(
        expectation: '**formatted body**',
        plaintextBody: true,
        body: 'body',
        formattedBody: '<b>formatted body</b>',
        html: true,
        isEdit: true,
        editBody: null,
        editFormattedBody: null,
        editHtml: true,
      );

      // everything where we expect the formatted body to be returned
      testUnlocalizedBody(
        expectation: '**formatted body**',
        plaintextBody: true,
        body: 'body',
        formattedBody: '<b>formatted body</b>',
        html: true,
        isEdit: false,
        editBody: null,
        editFormattedBody: null,
        editHtml: false,
      );
      testUnlocalizedBody(
        expectation: '**formatted body**',
        plaintextBody: true,
        body: 5,
        formattedBody: '<b>formatted body</b>',
        html: true,
        isEdit: false,
        editBody: null,
        editFormattedBody: null,
        editHtml: false,
      );

      // everything where we expect the edit body to be returned
      testUnlocalizedBody(
        expectation: 'edit body',
        plaintextBody: false,
        body: 'body',
        formattedBody: '<b>formatted body</b>',
        html: false,
        isEdit: true,
        editBody: 'edit body',
        editFormattedBody: null,
        editHtml: false,
      );
      testUnlocalizedBody(
        expectation: 'edit body',
        plaintextBody: false,
        body: 'body',
        formattedBody: '<b>formatted body</b>',
        html: false,
        isEdit: true,
        editBody: 'edit body',
        editFormattedBody: '<b>edit formatted body</b>',
        editHtml: true,
      );
      testUnlocalizedBody(
        expectation: 'edit body',
        plaintextBody: false,
        body: 'body',
        formattedBody: '<b>formatted body</b>',
        html: true,
        isEdit: true,
        editBody: 'edit body',
        editFormattedBody: '<b>edit formatted body</b>',
        editHtml: true,
      );
      testUnlocalizedBody(
        expectation: 'edit body',
        plaintextBody: false,
        body: 'body',
        formattedBody: '<b>formatted body</b>',
        html: false,
        isEdit: true,
        editBody: 'edit body',
        editFormattedBody: '<b>edit formatted body</b>',
        editHtml: false,
      );
      testUnlocalizedBody(
        expectation: 'edit body',
        plaintextBody: false,
        body: 'body',
        formattedBody: '<b>formatted body</b>',
        html: false,
        isEdit: true,
        editBody: 'edit body',
        editFormattedBody: null,
        editHtml: true,
      );
      testUnlocalizedBody(
        expectation: 'edit body',
        plaintextBody: false,
        body: 'body',
        formattedBody: '<b>formatted body</b>',
        html: true,
        isEdit: true,
        editBody: 'edit body',
        editFormattedBody: 5,
        editHtml: true,
      );
      testUnlocalizedBody(
        expectation: 'edit body',
        plaintextBody: false,
        body: 'body',
        formattedBody: '<b>formatted body</b>',
        html: true,
        isEdit: true,
        editBody: 'edit body',
        editFormattedBody: null,
        editHtml: false,
      );
      testUnlocalizedBody(
        expectation: 'edit body',
        plaintextBody: false,
        body: 'body',
        formattedBody: '<b>formatted body</b>',
        html: true,
        isEdit: true,
        editBody: 'edit body',
        editFormattedBody: '<b>edit formatted body</b>',
        editHtml: false,
      );

      testUnlocalizedBody(
        expectation: 'edit body',
        plaintextBody: true,
        body: 'body',
        formattedBody: '<b>formatted body</b>',
        html: false,
        isEdit: true,
        editBody: 'edit body',
        editFormattedBody: null,
        editHtml: false,
      );
      testUnlocalizedBody(
        expectation: 'edit body',
        plaintextBody: true,
        body: 'body',
        formattedBody: '<b>formatted body</b>',
        html: false,
        isEdit: true,
        editBody: 'edit body',
        editFormattedBody: '<b>edit formatted body</b>',
        editHtml: false,
      );
      testUnlocalizedBody(
        expectation: 'edit body',
        plaintextBody: true,
        body: 'body',
        formattedBody: '<b>formatted body</b>',
        html: false,
        isEdit: true,
        editBody: 'edit body',
        editFormattedBody: null,
        editHtml: true,
      );
      testUnlocalizedBody(
        expectation: 'edit body',
        plaintextBody: true,
        body: 'body',
        formattedBody: '<b>formatted body</b>',
        html: true,
        isEdit: true,
        editBody: 'edit body',
        editFormattedBody: null,
        editHtml: false,
      );
      testUnlocalizedBody(
        expectation: 'edit body',
        plaintextBody: true,
        body: 'body',
        formattedBody: '<b>formatted body</b>',
        html: true,
        isEdit: true,
        editBody: 'edit body',
        editFormattedBody: '<b>edit formatted body</b>',
        editHtml: false,
      );
      testUnlocalizedBody(
        expectation: 'edit body',
        plaintextBody: true,
        body: 'body',
        formattedBody: '<b>formatted body</b>',
        html: true,
        isEdit: true,
        editBody: 'edit body',
        editFormattedBody: null,
        editHtml: true,
      );
      testUnlocalizedBody(
        expectation: 'edit body',
        plaintextBody: true,
        body: 'body',
        formattedBody: '<b>formatted body</b>',
        html: true,
        isEdit: true,
        editBody: 'edit body',
        editFormattedBody: null,
        editHtml: false,
      );

      // everything where we expect the edit formatted body to be returned
      testUnlocalizedBody(
        expectation: '**edit formatted body**',
        plaintextBody: true,
        body: 'body',
        formattedBody: '<b>formatted body</b>',
        html: true,
        isEdit: true,
        editBody: null,
        editFormattedBody: '<b>edit formatted body</b>',
        editHtml: true,
      );
      testUnlocalizedBody(
        expectation: '**edit formatted body**',
        plaintextBody: true,
        body: 'body',
        formattedBody: '<b>formatted body</b>',
        html: true,
        isEdit: true,
        editBody: 'edit body',
        editFormattedBody: '<b>edit formatted body</b>',
        editHtml: true,
      );
      testUnlocalizedBody(
        expectation: '**edit formatted body**',
        plaintextBody: true,
        body: null,
        formattedBody: '<b>formatted body</b>',
        html: true,
        isEdit: true,
        editBody: 'edit body',
        editFormattedBody: '<b>edit formatted body</b>',
        editHtml: true,
      );
      testUnlocalizedBody(
        expectation: '**edit formatted body**',
        plaintextBody: true,
        body: 'body',
        formattedBody: null,
        html: true,
        isEdit: true,
        editBody: 'edit body',
        editFormattedBody: '<b>edit formatted body</b>',
        editHtml: true,
      );

      // test with reply fallback
      testUnlocalizedBody(
        expectation: 'body',
        plaintextBody: false,
        body: '> <@some:user.id> acb def\n\nbody',
        formattedBody:
            '<mx-reply><blockquote>abc</blockquote></mx-reply><b>formatted body</b>',
        html: true,
        isEdit: false,
        // strictly speaking there is no quote in edits, but we have to handle them anyway because of other clients doing it wrong
        editBody: '> <@some:user.id> acb def\n\nedit body',
        editFormattedBody:
            '<mx-reply><blockquote>abc</blockquote></mx-reply><b>edit formatted body</b>',
        editHtml: true,
      );
      testUnlocalizedBody(
        expectation: 'body',
        plaintextBody: true,
        body: '> <@some:user.id> acb def\n\nbody',
        formattedBody:
            '<mx-reply><blockquote>abc</blockquote></mx-reply><b>formatted body</b>',
        html: false,
        isEdit: false,
        // strictly speaking there is no quote in edits, but we have to handle them anyway because of other clients doing it wrong
        editBody: '> <@some:user.id> acb def\n\nedit body',
        editFormattedBody:
            '<mx-reply><blockquote>abc</blockquote></mx-reply><b>edit formatted body</b>',
        editHtml: true,
      );
      testUnlocalizedBody(
        expectation: 'body',
        plaintextBody: true,
        body: '> <@some:user.id> acb def\n\nbody',
        formattedBody: null,
        html: true,
        isEdit: false,
        // strictly speaking there is no quote in edits, but we have to handle them anyway because of other clients doing it wrong
        editBody: '> <@some:user.id> acb def\n\nedit body',
        editFormattedBody:
            '<mx-reply><blockquote>abc</blockquote></mx-reply><b>edit formatted body</b>',
        editHtml: true,
      );
      testUnlocalizedBody(
        expectation: '**formatted body**',
        plaintextBody: true,
        body: '> <@some:user.id> acb def\n\nbody',
        formattedBody:
            '<mx-reply><blockquote>abc</blockquote></mx-reply><b>formatted body</b>',
        html: true,
        isEdit: false,
        // strictly speaking there is no quote in edits, but we have to handle them anyway because of other clients doing it wrong
        editBody: '> <@some:user.id> acb def\n\nedit body',
        editFormattedBody:
            '<mx-reply><blockquote>abc</blockquote></mx-reply><b>edit formatted body</b>',
        editHtml: true,
      );
      testUnlocalizedBody(
        expectation: 'edit body',
        plaintextBody: false,
        body: '> <@some:user.id> acb def\n\nbody',
        formattedBody:
            '<mx-reply><blockquote>abc</blockquote></mx-reply><b>formatted body</b>',
        html: true,
        isEdit: true,
        // strictly speaking there is no quote in edits, but we have to handle them anyway because of other clients doing it wrong
        editBody: '> <@some:user.id> acb def\n\nedit body',
        editFormattedBody:
            '<mx-reply><blockquote>abc</blockquote></mx-reply><b>edit formatted body</b>',
        editHtml: true,
      );
      testUnlocalizedBody(
        expectation: 'edit body',
        plaintextBody: true,
        body: '> <@some:user.id> acb def\n\nbody',
        formattedBody:
            '<mx-reply><blockquote>abc</blockquote></mx-reply><b>formatted body</b>',
        html: true,
        isEdit: true,
        // strictly speaking there is no quote in edits, but we have to handle them anyway because of other clients doing it wrong
        editBody: '> <@some:user.id> acb def\n\nedit body',
        editFormattedBody:
            '<mx-reply><blockquote>abc</blockquote></mx-reply><b>edit formatted body</b>',
        editHtml: false,
      );
      testUnlocalizedBody(
        expectation: '**edit formatted body**',
        plaintextBody: true,
        body: '> <@some:user.id> acb def\n\nbody',
        formattedBody:
            '<mx-reply><blockquote>abc</blockquote></mx-reply><b>formatted body</b>',
        html: true,
        isEdit: true,
        // strictly speaking there is no quote in edits, but we have to handle them anyway because of other clients doing it wrong
        editBody: '> <@some:user.id> acb def\n\nedit body',
        editFormattedBody:
            '<mx-reply><blockquote>abc</blockquote></mx-reply><b>edit formatted body</b>',
        editHtml: true,
      );
    });

    test('getDisplayEvent', () {
      final room = Room(id: '!1234', client: client);
      var event = Event.fromJson(
        {
          'type': EventTypes.Message,
          'content': {
            'body': 'blah',
            'msgtype': 'm.text',
          },
          'event_id': '\$source',
          'sender': '@alice:example.org',
        },
        room,
      );
      final edit1 = Event.fromJson(
        {
          'type': EventTypes.Message,
          'content': {
            'body': '* edit 1',
            'msgtype': 'm.text',
            'm.new_content': {
              'body': 'edit 1',
              'msgtype': 'm.text',
            },
            'm.relates_to': {
              'event_id': '\$source',
              'rel_type': RelationshipTypes.edit,
            },
          },
          'event_id': '\$edit1',
          'sender': '@alice:example.org',
        },
        room,
      );
      final edit2 = Event.fromJson(
        {
          'type': EventTypes.Message,
          'content': {
            'body': '* edit 2',
            'msgtype': 'm.text',
            'm.new_content': {
              'body': 'edit 2',
              'msgtype': 'm.text',
            },
            'm.relates_to': {
              'event_id': '\$source',
              'rel_type': RelationshipTypes.edit,
            },
          },
          'event_id': '\$edit2',
          'sender': '@alice:example.org',
        },
        room,
      );
      final edit3 = Event.fromJson(
        {
          'type': EventTypes.Message,
          'content': {
            'body': '* edit 3',
            'msgtype': 'm.text',
            'm.new_content': {
              'body': 'edit 3',
              'msgtype': 'm.text',
            },
            'm.relates_to': {
              'event_id': '\$source',
              'rel_type': RelationshipTypes.edit,
            },
          },
          'event_id': '\$edit3',
          'sender': '@bob:example.org',
        },
        room,
      );
      // no edits
      var displayEvent = event.getDisplayEvent(
        Timeline(chunk: TimelineChunk(events: <Event>[event]), room: room),
      );
      expect(displayEvent.body, 'blah');
      // one edit
      displayEvent = event.getDisplayEvent(
        Timeline(
          chunk: TimelineChunk(events: <Event>[event, edit1]),
          room: room,
        ),
      );
      expect(displayEvent.body, 'edit 1');
      // two edits
      displayEvent = event.getDisplayEvent(
        Timeline(
          chunk: TimelineChunk(events: <Event>[event, edit1, edit2]),
          room: room,
        ),
      );
      expect(displayEvent.body, 'edit 2');
      // foreign edit
      displayEvent = event.getDisplayEvent(
        Timeline(
          chunk: TimelineChunk(events: <Event>[event, edit3]),
          room: room,
        ),
      );
      expect(displayEvent.body, 'blah');
      // mixed foreign and non-foreign
      displayEvent = event.getDisplayEvent(
        Timeline(
          chunk: TimelineChunk(events: <Event>[event, edit1, edit2, edit3]),
          room: room,
        ),
      );
      expect(displayEvent.body, 'edit 2');
      event = Event.fromJson(
        {
          'type': EventTypes.Message,
          'content': {
            'body': 'blah',
            'msgtype': 'm.text',
          },
          'event_id': '\$source',
          'sender': '@alice:example.org',
          'unsigned': {
            'redacted_because': {
              'event_id': '\$redact',
              'sender': '@alice:example.org',
              'type': 'm.room.redaction',
            },
          },
        },
        room,
      );
      displayEvent = event.getDisplayEvent(
        Timeline(
          chunk: TimelineChunk(events: <Event>[event, edit1, edit2, edit3]),
          room: room,
        ),
      );
      expect(displayEvent.body, 'Redacted');
    });
    test('attachments', () async {
      final FILE_BUFF = Uint8List.fromList([0]);
      final THUMBNAIL_BUFF = Uint8List.fromList([2]);
      Future<Uint8List> downloadCallback(Uri uri) async {
        return {
          '/_matrix/client/v1/media/download/example.org/file': FILE_BUFF,
          '/_matrix/client/v1/media/download/example.org/thumb': THUMBNAIL_BUFF,
        }[uri.path]!;
      }

      await client.checkHomeserver(
        Uri.parse('https://fakeserver.notexisting'),
        checkWellKnown: false,
      );
      final room = Room(id: '!localpart:server.abc', client: client);
      var event = Event.fromJson(
        {
          'type': EventTypes.Message,
          'content': {
            'body': 'image',
            'msgtype': 'm.image',
            'url': 'mxc://example.org/file',
          },
          'event_id': '\$edit2',
          'sender': '@alice:example.org',
        },
        room,
      );
      var buffer = await event.downloadAndDecryptAttachment(
        downloadCallback: downloadCallback,
      );
      expect(buffer.bytes, FILE_BUFF);
      expect(
        event.attachmentOrThumbnailMxcUrl().toString(),
        'mxc://example.org/file',
      );
      expect(
        event.attachmentOrThumbnailMxcUrl(getThumbnail: true).toString(),
        'mxc://example.org/file',
      );

      event = Event.fromJson(
        {
          'type': EventTypes.Message,
          'content': {
            'body': 'image',
            'msgtype': 'm.image',
            'url': 'mxc://example.org/file',
            'info': {
              'size': 8000000,
              'thumbnail_url': 'mxc://example.org/thumb',
              'thumbnail_info': {
                'mimetype': 'thumbnail/mimetype',
              },
              'mimetype': 'application/octet-stream',
            },
          },
          'event_id': '\$edit2',
          'sender': '@alice:example.org',
        },
        room,
      );
      expect(event.hasAttachment, true);
      expect(event.hasThumbnail, true);
      expect(event.isAttachmentEncrypted, false);
      expect(event.isThumbnailEncrypted, false);
      expect(event.attachmentMimetype, 'application/octet-stream');
      expect(event.thumbnailMimetype, 'thumbnail/mimetype');
      expect(event.attachmentMxcUrl.toString(), 'mxc://example.org/file');
      expect(event.thumbnailMxcUrl.toString(), 'mxc://example.org/thumb');
<<<<<<< HEAD
      expect(event.attachmentOrThumbnailMxcUrl().toString(),
          'mxc://example.org/file');
      expect(event.attachmentOrThumbnailMxcUrl(getThumbnail: true).toString(),
          'mxc://example.org/thumb');
      expect((await event.getAttachmentUri()).toString(),
          'https://fakeserver.notexisting/_matrix/client/v1/media/download/example.org/file');
      expect((await event.getAttachmentUri(getThumbnail: true)).toString(),
          'https://fakeserver.notexisting/_matrix/client/v1/media/thumbnail/example.org/file?width=800&height=800&method=scale&animated=false');
      expect(
          (await event.getAttachmentUri(useThumbnailMxcUrl: true)).toString(),
          'https://fakeserver.notexisting/_matrix/client/v1/media/download/example.org/thumb');
      expect(
          (await event.getAttachmentUri(
                  getThumbnail: true, useThumbnailMxcUrl: true))
              .toString(),
          'https://fakeserver.notexisting/_matrix/client/v1/media/thumbnail/example.org/thumb?width=800&height=800&method=scale&animated=false');
      expect(
          (await event.getAttachmentUri(
                  getThumbnail: true, minNoThumbSize: 9000000))
              .toString(),
          'https://fakeserver.notexisting/_matrix/client/v1/media/download/example.org/file');
=======
      expect(
        event.attachmentOrThumbnailMxcUrl().toString(),
        'mxc://example.org/file',
      );
      expect(
        event.attachmentOrThumbnailMxcUrl(getThumbnail: true).toString(),
        'mxc://example.org/thumb',
      );
      expect(
        (await event.getAttachmentUri()).toString(),
        'https://fakeserver.notexisting/_matrix/client/v1/media/download/example.org/file',
      );
      expect(
        (await event.getAttachmentUri(getThumbnail: true)).toString(),
        'https://fakeserver.notexisting/_matrix/client/v1/media/thumbnail/example.org/file?width=800&height=800&method=scale&animated=false',
      );
      expect(
        (await event.getAttachmentUri(useThumbnailMxcUrl: true)).toString(),
        'https://fakeserver.notexisting/_matrix/client/v1/media/download/example.org/thumb',
      );
      expect(
        (await event.getAttachmentUri(
          getThumbnail: true,
          useThumbnailMxcUrl: true,
        ))
            .toString(),
        'https://fakeserver.notexisting/_matrix/client/v1/media/thumbnail/example.org/thumb?width=800&height=800&method=scale&animated=false',
      );
      expect(
        (await event.getAttachmentUri(
          getThumbnail: true,
          minNoThumbSize: 9000000,
        ))
            .toString(),
        'https://fakeserver.notexisting/_matrix/client/v1/media/download/example.org/file',
      );
>>>>>>> f3e249da

      buffer = await event.downloadAndDecryptAttachment(
        downloadCallback: downloadCallback,
      );
      expect(buffer.bytes, FILE_BUFF);

      buffer = await event.downloadAndDecryptAttachment(
        getThumbnail: true,
        downloadCallback: downloadCallback,
      );
      expect(buffer.bytes, THUMBNAIL_BUFF);
    });
    test(
      'encrypted attachments',
      tags: 'olm',
      () async {
        final FILE_BUFF_ENC =
            Uint8List.fromList([0x3B, 0x6B, 0xB2, 0x8C, 0xAF]);
        final FILE_BUFF_DEC =
            Uint8List.fromList([0x74, 0x65, 0x73, 0x74, 0x0A]);
        final THUMB_BUFF_ENC =
            Uint8List.fromList([0x55, 0xD7, 0xEB, 0x72, 0x05, 0x13]);
        final THUMB_BUFF_DEC =
            Uint8List.fromList([0x74, 0x68, 0x75, 0x6D, 0x62, 0x0A]);
        Future<Uint8List> downloadCallback(Uri uri) async {
          return {
            '/_matrix/client/v1/media/download/example.com/file': FILE_BUFF_ENC,
            '/_matrix/client/v1/media/download/example.com/thumb':
                THUMB_BUFF_ENC,
          }[uri.path]!;
        }

        final room =
            Room(id: '!localpart:server.abc', client: await getClient());
        var event = Event.fromJson(
          {
            'type': EventTypes.Message,
            'content': {
              'body': 'image',
              'msgtype': 'm.image',
              'file': {
                'v': 'v2',
                'key': {
                  'alg': 'A256CTR',
                  'ext': true,
                  'k': '7aPRNIDPeUAUqD6SPR3vVX5W9liyMG98NexVJ9udnCc',
                  'key_ops': ['encrypt', 'decrypt'],
                  'kty': 'oct',
                },
                'iv': 'Wdsf+tnOHIoAAAAAAAAAAA',
                'hashes': {
                  'sha256': 'WgC7fw2alBC5t+xDx+PFlZxfFJXtIstQCg+j0WDaXxE',
                },
                'url': 'mxc://example.com/file',
                'mimetype': 'text/plain',
              },
            },
            'event_id': '\$edit2',
            'sender': '@alice:example.org',
          },
          room,
        );
        var buffer = await event.downloadAndDecryptAttachment(
          downloadCallback: downloadCallback,
        );
        expect(buffer.bytes, FILE_BUFF_DEC);

        event = Event.fromJson(
          {
            'type': EventTypes.Message,
            'content': {
              'body': 'image',
              'msgtype': 'm.image',
              'file': {
                'v': 'v2',
                'key': {
                  'alg': 'A256CTR',
                  'ext': true,
                  'k': '7aPRNIDPeUAUqD6SPR3vVX5W9liyMG98NexVJ9udnCc',
                  'key_ops': ['encrypt', 'decrypt'],
                  'kty': 'oct',
                },
                'iv': 'Wdsf+tnOHIoAAAAAAAAAAA',
                'hashes': {
                  'sha256': 'WgC7fw2alBC5t+xDx+PFlZxfFJXtIstQCg+j0WDaXxE',
                },
                'url': 'mxc://example.com/file',
                'mimetype': 'text/plain',
              },
              'info': {
                'thumbnail_file': {
                  'v': 'v2',
                  'key': {
                    'alg': 'A256CTR',
                    'ext': true,
                    'k': 'TmF-rZYetZbxpL5yjDPE21UALQJcpEE6X-nvUDD5rA0',
                    'key_ops': ['encrypt', 'decrypt'],
                    'kty': 'oct',
                  },
                  'iv': '41ZqNRZSLFUAAAAAAAAAAA',
                  'hashes': {
                    'sha256': 'zccOwXiOTAYhGXyk0Fra7CRreBF6itjiCKdd+ov8mO4',
                  },
                  'url': 'mxc://example.com/thumb',
                  'mimetype': 'text/plain',
                },
              },
            },
            'event_id': '\$edit2',
            'sender': '@alice:example.org',
          },
          room,
        );
        expect(event.hasAttachment, true);
        expect(event.hasThumbnail, true);
        expect(event.isAttachmentEncrypted, true);
        expect(event.isThumbnailEncrypted, true);
        expect(event.attachmentMimetype, 'text/plain');
        expect(event.thumbnailMimetype, 'text/plain');
        expect(event.attachmentMxcUrl.toString(), 'mxc://example.com/file');
        expect(event.thumbnailMxcUrl.toString(), 'mxc://example.com/thumb');
        buffer = await event.downloadAndDecryptAttachment(
          downloadCallback: downloadCallback,
        );
        expect(buffer.bytes, FILE_BUFF_DEC);

        buffer = await event.downloadAndDecryptAttachment(
          getThumbnail: true,
          downloadCallback: downloadCallback,
        );
        expect(buffer.bytes, THUMB_BUFF_DEC);

        await room.client.dispose(closeDatabase: true);
      },
    );
    test('downloadAndDecryptAttachment store', tags: 'olm', () async {
      final FILE_BUFF = Uint8List.fromList([0]);
      var serverHits = 0;
      Future<Uint8List> downloadCallback(Uri uri) async {
        serverHits++;
        return {
          '/_matrix/client/v1/media/download/example.org/newfile': FILE_BUFF,
        }[uri.path]!;
      }

      await client.checkHomeserver(
        Uri.parse('https://fakeserver.notexisting'),
        checkWellKnown: false,
      );
      final room = Room(id: '!localpart:server.abc', client: await getClient());
      final event = Event.fromJson(
        {
          'type': EventTypes.Message,
          'content': {
            'body': 'image',
            'msgtype': 'm.image',
            'url': 'mxc://example.org/newfile',
            'info': {
              'size': 5,
            },
          },
          'event_id': '\$edit2',
          'sender': '@alice:example.org',
        },
        room,
      );
      expect(await event.isAttachmentInLocalStore(), false);
      var buffer = await event.downloadAndDecryptAttachment(
        downloadCallback: downloadCallback,
      );
      expect(
        await event.isAttachmentInLocalStore(),
        event.room.client.database?.supportsFileStoring,
      );
      expect(buffer.bytes, FILE_BUFF);
      expect(serverHits, 1);
      buffer = await event.downloadAndDecryptAttachment(
        downloadCallback: downloadCallback,
      );
      expect(buffer.bytes, FILE_BUFF);
      expect(
        serverHits,
        event.room.client.database!.supportsFileStoring ? 1 : 2,
      );

      await room.client.dispose(closeDatabase: true);
    });

    test('downloadAndDecryptAttachment store only', tags: 'olm', () async {
      final FILE_BUFF = Uint8List.fromList([0]);
      var serverHits = 0;
      Future<Uint8List> downloadCallback(Uri uri) async {
        serverHits++;
        return {
          '/_matrix/client/v1/media/download/example.org/newfile': FILE_BUFF,
        }[uri.path]!;
      }

      await client.checkHomeserver(
        Uri.parse('https://fakeserver.notexisting'),
        checkWellKnown: false,
      );
      final room = Room(id: '!localpart:server.abc', client: await getClient());
      final event = Event.fromJson(
        {
          'type': EventTypes.Message,
          'content': {
            'body': 'image',
            'msgtype': 'm.image',
            'url': 'mxc://example.org/newfile',
            'info': {
              'size': 5,
            },
          },
          'event_id': '\$edit2',
          'sender': '@alice:example.org',
        },
        room,
      );

      var buffer = await event.downloadAndDecryptAttachment(
        downloadCallback: downloadCallback,
      );
      expect(
        await event.isAttachmentInLocalStore(),
        event.room.client.database?.supportsFileStoring,
      );
      expect(buffer.bytes, FILE_BUFF);
      expect(serverHits, 1);

      if (event.room.client.database?.supportsFileStoring == true) {
        buffer = await event.downloadAndDecryptAttachment(
          downloadCallback: downloadCallback,
          fromLocalStoreOnly: true,
        );
        expect(buffer.bytes, FILE_BUFF);
      } else {
        expect(
          () async => await event.downloadAndDecryptAttachment(
            downloadCallback: downloadCallback,
            fromLocalStoreOnly: true,
          ),
          throwsA(anything),
        );
      }
      expect(serverHits, 1);

      await room.client.dispose(closeDatabase: true);
    });

    test('downloadAndDecryptAttachment store only without file', tags: 'olm',
        () async {
      final FILE_BUFF = Uint8List.fromList([0]);
      var serverHits = 0;
      Future<Uint8List> downloadCallback(Uri uri) async {
        serverHits++;
        return {
          '/_matrix/client/v1/media/download/example.org/newfile': FILE_BUFF,
        }[uri.path]!;
      }

      await client.checkHomeserver(
        Uri.parse('https://fakeserver.notexisting'),
        checkWellKnown: false,
      );
      final room = Room(id: '!localpart:server.abc', client: await getClient());
      final event = Event.fromJson(
        {
          'type': EventTypes.Message,
          'content': {
            'body': 'image',
            'msgtype': 'm.image',
            'url': 'mxc://example.org/newfile',
            'info': {
              'size': 5,
            },
          },
          'event_id': '\$edit2',
          'sender': '@alice:example.org',
        },
        room,
      );

      expect(
        () async => await event.downloadAndDecryptAttachment(
          downloadCallback: downloadCallback,
          fromLocalStoreOnly: true,
        ),
        throwsA(anything),
      );

      expect(serverHits, 0);

      await room.client.dispose(closeDatabase: true);
    });

    test('emote detection', () async {
      var event = Event.fromJson(
        {
          'type': EventTypes.Message,
          'content': {
            'msgtype': 'm.text',
            'body': 'normal message',
          },
          'event_id': '\$edit2',
          'sender': '@alice:example.org',
        },
        room,
      );
      expect(event.onlyEmotes, false);
      expect(event.numberEmotes, 0);
      event = Event.fromJson(
        {
          'type': EventTypes.Message,
          'content': {
            'msgtype': 'm.text',
            'body': 'normal message\n\nvery normal',
          },
          'event_id': '\$edit2',
          'sender': '@alice:example.org',
        },
        room,
      );
      expect(event.onlyEmotes, false);
      expect(event.numberEmotes, 0);
      event = Event.fromJson(
        {
          'type': EventTypes.Message,
          'content': {
            'msgtype': 'm.text',
            'body': 'normal message with emoji 🦊',
          },
          'event_id': '\$edit2',
          'sender': '@alice:example.org',
        },
        room,
      );
      expect(event.onlyEmotes, false);
      expect(event.numberEmotes, 1);
      event = Event.fromJson(
        {
          'type': EventTypes.Message,
          'content': {
            'msgtype': 'm.text',
            'body': '🦊',
          },
          'event_id': '\$edit2',
          'sender': '@alice:example.org',
        },
        room,
      );
      expect(event.onlyEmotes, true);
      expect(event.numberEmotes, 1);
      event = Event.fromJson(
        {
          'type': EventTypes.Message,
          'content': {
            'msgtype': 'm.text',
            'body': '🦊🦊 🦊\n🦊🦊',
          },
          'event_id': '\$edit2',
          'sender': '@alice:example.org',
        },
        room,
      );
      expect(event.onlyEmotes, true);
      expect(event.numberEmotes, 5);
      event = Event.fromJson(
        {
          'type': EventTypes.Message,
          'content': {
            'msgtype': 'm.text',
            'body': 'rich message',
            'format': 'org.matrix.custom.html',
            'formatted_body': 'rich message',
          },
          'event_id': '\$edit2',
          'sender': '@alice:example.org',
        },
        room,
      );
      expect(event.onlyEmotes, false);
      expect(event.numberEmotes, 0);
      event = Event.fromJson(
        {
          'type': EventTypes.Message,
          'content': {
            'msgtype': 'm.text',
            'body': '🦊',
            'format': 'org.matrix.custom.html',
            'formatted_body': '🦊',
          },
          'event_id': '\$edit2',
          'sender': '@alice:example.org',
        },
        room,
      );
      expect(event.onlyEmotes, true);
      expect(event.numberEmotes, 1);
      event = Event.fromJson(
        {
          'type': EventTypes.Message,
          'content': {
            'msgtype': 'm.text',
            'body': ':blah:',
            'format': 'org.matrix.custom.html',
            'formatted_body': '<img data-mx-emoticon src="mxc://blah/blubb">',
          },
          'event_id': '\$edit2',
          'sender': '@alice:example.org',
        },
        room,
      );
      expect(event.onlyEmotes, true);
      expect(event.numberEmotes, 1);
      event = Event.fromJson(
        {
          'type': EventTypes.Message,
          'content': {
            'msgtype': 'm.text',
            'body': '🦊 :blah:',
            'format': 'org.matrix.custom.html',
            'formatted_body':
                '🦊 <img data-mx-emoticon src="mxc://blah/blubb">',
          },
          'event_id': '\$edit2',
          'sender': '@alice:example.org',
        },
        room,
      );
      expect(event.onlyEmotes, true);
      expect(event.numberEmotes, 2);
      // with variant selector
      event = Event.fromJson(
        {
          'type': EventTypes.Message,
          'content': {
            'msgtype': 'm.text',
            'body': '❤️',
          },
          'event_id': '\$edit2',
          'sender': '@alice:example.org',
        },
        room,
      );
      expect(event.onlyEmotes, true);
      expect(event.numberEmotes, 1);
      event = Event.fromJson(
        {
          'type': EventTypes.Message,
          'content': {
            'msgtype': 'm.text',
            'body': '''> <@alice:example.org> 😒😒

          ❤❤❤''',
            'format': 'org.matrix.custom.html',
            'formatted_body':
                '<mx-reply><blockquote><a href="https://fakeserver.notexisting/\$jEsUZKDJdhlrceRyVU">In reply to</a> <a href="https://fakeserver.notexisting/@alice:example.org">@alice:example.org</a><br>😒😒</blockquote></mx-reply>❤❤❤',
          },
          'event_id': '\$edit2',
          'sender': '@alice:example.org',
        },
        room,
      );
      expect(event.onlyEmotes, true);
      expect(event.numberEmotes, 3);
      event = Event.fromJson(
        {
          'type': EventTypes.Message,
          'content': {
            'msgtype': 'm.text',
            'body': '''> <@alice:example.org> A 😒

          ❤❤''',
            'format': 'org.matrix.custom.html',
            'formatted_body':
                '<mx-reply><blockquote><a href="https://fakeserver.notexisting/\$jEsUZKDJdhlrceRyVU">In reply to</a> <a href="https://fakeserver.notexisting/@alice:example.org">@alice:example.org</a><br>A 😒</blockquote></mx-reply>❤❤',
          },
          'event_id': '\$edit2',
          'sender': '@alice:example.org',
        },
        room,
      );
      expect(event.onlyEmotes, true);
      expect(event.numberEmotes, 2);
      event = Event.fromJson(
        {
          'type': EventTypes.Message,
          'content': {
            'msgtype': 'm.text',
            'body': '''> <@alice:example.org> 😒😒😒

          ❤A❤''',
            'format': 'org.matrix.custom.html',
            'formatted_body':
                '<mx-reply><blockquote><a href="https://fakeserver.notexisting/\$jEsUZKDJdhlrceRyVU">In reply to</a> <a href="https://fakeserver.notexisting/@alice:example.org">@alice:example.org</a><br>😒😒😒</blockquote></mx-reply>❤A❤',
          },
          'event_id': '\$edit2',
          'sender': '@alice:example.org',
        },
        room,
      );
      expect(event.onlyEmotes, false);
      expect(event.numberEmotes, 2);
      event = Event.fromJson(
        {
          'type': EventTypes.Message,
          'content': {
            'msgtype': 'm.text',
            'body': '''> <@alice:example.org> A😒

          ❤A❤''',
            'format': 'org.matrix.custom.html',
            'formatted_body':
                '<mx-reply><blockquote><a href="https://fakeserver.notexisting/\$jEsUZKDJdhlrceRyVU">In reply to</a> <a href="https://fakeserver.notexisting/@alice:example.org">@alice:example.org</a><br>A😒</blockquote></mx-reply>❤A❤',
          },
          'event_id': '\$edit2',
          'sender': '@alice:example.org',
        },
        room,
      );
      expect(event.onlyEmotes, false);
      expect(event.numberEmotes, 2);
    });
  });
}<|MERGE_RESOLUTION|>--- conflicted
+++ resolved
@@ -2270,29 +2270,6 @@
       expect(event.thumbnailMimetype, 'thumbnail/mimetype');
       expect(event.attachmentMxcUrl.toString(), 'mxc://example.org/file');
       expect(event.thumbnailMxcUrl.toString(), 'mxc://example.org/thumb');
-<<<<<<< HEAD
-      expect(event.attachmentOrThumbnailMxcUrl().toString(),
-          'mxc://example.org/file');
-      expect(event.attachmentOrThumbnailMxcUrl(getThumbnail: true).toString(),
-          'mxc://example.org/thumb');
-      expect((await event.getAttachmentUri()).toString(),
-          'https://fakeserver.notexisting/_matrix/client/v1/media/download/example.org/file');
-      expect((await event.getAttachmentUri(getThumbnail: true)).toString(),
-          'https://fakeserver.notexisting/_matrix/client/v1/media/thumbnail/example.org/file?width=800&height=800&method=scale&animated=false');
-      expect(
-          (await event.getAttachmentUri(useThumbnailMxcUrl: true)).toString(),
-          'https://fakeserver.notexisting/_matrix/client/v1/media/download/example.org/thumb');
-      expect(
-          (await event.getAttachmentUri(
-                  getThumbnail: true, useThumbnailMxcUrl: true))
-              .toString(),
-          'https://fakeserver.notexisting/_matrix/client/v1/media/thumbnail/example.org/thumb?width=800&height=800&method=scale&animated=false');
-      expect(
-          (await event.getAttachmentUri(
-                  getThumbnail: true, minNoThumbSize: 9000000))
-              .toString(),
-          'https://fakeserver.notexisting/_matrix/client/v1/media/download/example.org/file');
-=======
       expect(
         event.attachmentOrThumbnailMxcUrl().toString(),
         'mxc://example.org/file',
@@ -2329,7 +2306,6 @@
             .toString(),
         'https://fakeserver.notexisting/_matrix/client/v1/media/download/example.org/file',
       );
->>>>>>> f3e249da
 
       buffer = await event.downloadAndDecryptAttachment(
         downloadCallback: downloadCallback,

--- conflicted
+++ resolved
@@ -16,18 +16,15 @@
  *   along with this program.  If not, see <https://www.gnu.org/licenses/>.
  */
 
-<<<<<<< HEAD
-=======
 import 'dart:async';
 import 'dart:convert';
 import 'dart:typed_data';
 
->>>>>>> db49f1e1
 import 'package:test/test.dart';
 
 import 'package:matrix/matrix.dart';
-import 'package:matrix/src/voip/models/call_membership.dart';
 import 'fake_client.dart';
+import 'fake_matrix_api.dart';
 
 Future<void> updateLastEvent(Event event) {
   if (event.room.client.getRoomById(event.room.id) == null) {
@@ -163,1518 +160,6 @@
       expect(room.roomAccountData['com.test.foo']?.content['foo'], 'bar');
       expect(room.fullyRead, '\$event_id:example.com');
 
-<<<<<<< HEAD
-      //   room.setState(
-      //     Event(
-      //         senderId: '@test:example.com',
-      //         type: 'm.room.canonical_alias',
-      //         room: room,
-      //         eventId: '123',
-      //         content: {'alias': '#testalias:example.com'},
-      //         originServerTs: DateTime.now(),
-      //         stateKey: ''),
-      //   );
-      //   expect(room.getLocalizedDisplayname(), 'testalias');
-      //   expect(room.canonicalAlias, '#testalias:example.com');
-
-      //   room.setState(
-      //     Event(
-      //         senderId: '@test:example.com',
-      //         type: 'm.room.name',
-      //         room: room,
-      //         eventId: '123',
-      //         content: {'name': 'testname'},
-      //         originServerTs: DateTime.now(),
-      //         stateKey: ''),
-      //   );
-      //   expect(room.getLocalizedDisplayname(), 'testname');
-
-      //   expect(room.topic, '');
-      //   room.setState(
-      //     Event(
-      //         senderId: '@test:example.com',
-      //         type: 'm.room.topic',
-      //         room: room,
-      //         eventId: '123',
-      //         content: {'topic': 'testtopic'},
-      //         originServerTs: DateTime.now(),
-      //         stateKey: ''),
-      //   );
-      //   expect(room.topic, 'testtopic');
-
-      //   expect(room.avatar, null);
-      //   room.setState(
-      //     Event(
-      //         senderId: '@test:example.com',
-      //         type: 'm.room.avatar',
-      //         room: room,
-      //         eventId: '123',
-      //         content: {'url': 'mxc://testurl'},
-      //         originServerTs: DateTime.now(),
-      //         stateKey: ''),
-      //   );
-      //   expect(room.avatar.toString(), 'mxc://testurl');
-
-      //   expect(room.pinnedEventIds, <String>[]);
-      //   room.setState(
-      //     Event(
-      //         senderId: '@test:example.com',
-      //         type: 'm.room.pinned_events',
-      //         room: room,
-      //         eventId: '123',
-      //         content: {
-      //           'pinned': ['1234']
-      //         },
-      //         originServerTs: DateTime.now(),
-      //         stateKey: ''),
-      //   );
-      //   expect(room.pinnedEventIds.first, '1234');
-      //   room.setState(
-      //     Event(
-      //       senderId: '@test:example.com',
-      //       type: 'm.room.message',
-      //       room: room,
-      //       eventId: '12345',
-      //       originServerTs: DateTime.now(),
-      //       content: {'msgtype': 'm.text', 'body': 'abc'},
-      //       stateKey: '',
-      //     ),
-      //   );
-      //   expect(room.lastEvent?.eventId, '12345');
-      //   expect(room.lastEvent?.body, 'abc');
-      //   expect(room.timeCreated, room.lastEvent?.originServerTs);
-      // });
-
-      // test('lastEvent is set properly', () {
-      //   room.setState(
-      //     Event(
-      //       senderId: '@test:example.com',
-      //       type: 'm.room.encrypted',
-      //       room: room,
-      //       eventId: '1',
-      //       originServerTs: DateTime.now(),
-      //       content: {'msgtype': 'm.text', 'body': 'cd'},
-      //       stateKey: '',
-      //     ),
-      //   );
-      //   expect(room.hasNewMessages, isTrue);
-      //   expect(room.isUnreadOrInvited, isTrue);
-      //   expect(room.lastEvent?.body, 'cd');
-      //   room.setState(
-      //     Event(
-      //       senderId: '@test:example.com',
-      //       type: 'm.room.encrypted',
-      //       room: room,
-      //       eventId: '2',
-      //       originServerTs: DateTime.now(),
-      //       content: {'msgtype': 'm.text', 'body': 'cdc'},
-      //       stateKey: '',
-      //     ),
-      //   );
-      //   expect(room.lastEvent?.body, 'cdc');
-      //   room.setState(
-      //     Event(
-      //       senderId: '@test:example.com',
-      //       type: 'm.room.encrypted',
-      //       room: room,
-      //       eventId: '3',
-      //       originServerTs: DateTime.now(),
-      //       content: {
-      //         'm.new_content': {'msgtype': 'm.text', 'body': 'test ok'},
-      //         'm.relates_to': {'rel_type': 'm.replace', 'event_id': '1'},
-      //         'msgtype': 'm.text',
-      //         'body': '* test ok',
-      //       },
-      //       stateKey: '',
-      //     ),
-      //   );
-      //   expect(room.lastEvent?.body, 'cdc'); // because we edited the "cd" message
-      //   room.setState(
-      //     Event(
-      //       senderId: '@test:example.com',
-      //       type: 'm.room.encrypted',
-      //       room: room,
-      //       eventId: '4',
-      //       originServerTs: DateTime.now(),
-      //       content: {
-      //         'msgtype': 'm.text',
-      //         'body': 'edited cdc',
-      //         'm.new_content': {'msgtype': 'm.text', 'body': 'edited cdc'},
-      //         'm.relates_to': {'rel_type': 'm.replace', 'event_id': '2'},
-      //       },
-      //       stateKey: '',
-      //       status: EventStatus.sending,
-      //     ),
-      //   );
-      //   expect(room.lastEvent?.body, 'edited cdc');
-      //   expect(room.lastEvent?.status, EventStatus.sending);
-      //   expect(room.lastEvent?.eventId, '4');
-
-      //   // Status update on edits working?
-      //   room.setState(
-      //     Event(
-      //       senderId: '@test:example.com',
-      //       type: 'm.room.encrypted',
-      //       room: room,
-      //       eventId: '5',
-      //       unsigned: {'transaction_id': '4'},
-      //       originServerTs: DateTime.now(),
-      //       content: {
-      //         'msgtype': 'm.text',
-      //         'body': 'edited cdc',
-      //         'm.new_content': {'msgtype': 'm.text', 'body': 'edited cdc'},
-      //         'm.relates_to': {'rel_type': 'm.replace', 'event_id': '2'},
-      //       },
-      //       stateKey: '',
-      //       status: EventStatus.sent,
-      //     ),
-      //   );
-      //   expect(room.lastEvent?.eventId, '5');
-      //   expect(room.lastEvent?.body, 'edited cdc');
-      //   expect(room.lastEvent?.status, EventStatus.sent);
-      //   // Are reactions coming through?
-      //   room.setState(
-      //     Event(
-      //       senderId: '@test:example.com',
-      //       type: EventTypes.Reaction,
-      //       room: room,
-      //       eventId: '123456',
-      //       originServerTs: DateTime.now(),
-      //       content: {
-      //         'm.relates_to': {
-      //           'rel_type': RelationshipTypes.reaction,
-      //           'event_id': '1234',
-      //           'key': ':-)',
-      //         }
-      //       },
-      //       stateKey: '',
-      //     ),
-      //   );
-      //   expect(room.lastEvent?.eventId, '5');
-      //   expect(room.lastEvent?.body, 'edited cdc');
-      //   expect(room.lastEvent?.status, EventStatus.sent);
-      // });
-      // test('lastEvent when reply parent edited', () async {
-      //   room.setState(
-      //     Event(
-      //       senderId: '@test:example.com',
-      //       type: 'm.room.encrypted',
-      //       room: room,
-      //       eventId: '5',
-      //       originServerTs: DateTime.now(),
-      //       content: {'msgtype': 'm.text', 'body': 'A'},
-      //       stateKey: '',
-      //     ),
-      //   );
-      //   expect(room.lastEvent?.body, 'A');
-
-      //   room.setState(
-      //     Event(
-      //       senderId: '@test:example.com',
-      //       type: 'm.room.encrypted',
-      //       room: room,
-      //       eventId: '6',
-      //       originServerTs: DateTime.now(),
-      //       content: {
-      //         'msgtype': 'm.text',
-      //         'body': 'B',
-      //         'm.relates_to': {'rel_type': 'm.in_reply_to', 'event_id': '5'}
-      //       },
-      //       stateKey: '',
-      //     ),
-      //   );
-      //   expect(room.lastEvent?.body, 'B');
-      //   room.setState(
-      //     Event(
-      //       senderId: '@test:example.com',
-      //       type: 'm.room.encrypted',
-      //       room: room,
-      //       eventId: '7',
-      //       originServerTs: DateTime.now(),
-      //       content: {
-      //         'msgtype': 'm.text',
-      //         'body': 'edited A',
-      //         'm.new_content': {'msgtype': 'm.text', 'body': 'edited A'},
-      //         'm.relates_to': {'rel_type': 'm.replace', 'event_id': '5'},
-      //       },
-      //       stateKey: '',
-      //     ),
-      //   );
-      //   expect(room.lastEvent?.body, 'B');
-      // });
-
-      // test('lastEvent with deleted message', () async {
-      //   room.setState(
-      //     Event(
-      //       senderId: '@test:example.com',
-      //       type: 'm.room.encrypted',
-      //       room: room,
-      //       eventId: '8',
-      //       originServerTs: DateTime.now(),
-      //       content: {'msgtype': 'm.text', 'body': 'AA'},
-      //       stateKey: '',
-      //     ),
-      //   );
-      //   expect(room.lastEvent?.body, 'AA');
-
-      //   room.setState(
-      //     Event(
-      //       senderId: '@test:example.com',
-      //       type: 'm.room.encrypted',
-      //       room: room,
-      //       eventId: '9',
-      //       originServerTs: DateTime.now(),
-      //       content: {
-      //         'msgtype': 'm.text',
-      //         'body': 'B',
-      //         'm.relates_to': {'rel_type': 'm.in_reply_to', 'event_id': '8'}
-      //       },
-      //       stateKey: '',
-      //     ),
-      //   );
-      //   expect(room.lastEvent?.body, 'B');
-
-      //   room.setState(
-      //     Event(
-      //       senderId: '@test:example.com',
-      //       type: 'm.room.encrypted',
-      //       room: room,
-      //       eventId: '10',
-      //       originServerTs: DateTime.now(),
-      //       content: {
-      //         'type': 'm.room.redaction',
-      //         'content': {'reason': 'test'},
-      //         'sender': '@test:example.com',
-      //         'redacts': '9',
-      //         'event_id': '10',
-      //         'origin_server_ts': DateTime.now(),
-      //       },
-      //       stateKey: '',
-      //     ),
-      //   );
-      //   expect(room.lastEvent?.eventId, '10');
-      //   room.setState(
-      //     Event(
-      //       senderId: '@test:example.com',
-      //       type: 'm.room.encrypted',
-      //       room: room,
-      //       eventId: '11',
-      //       originServerTs: DateTime.now(),
-      //       content: {'msgtype': 'm.text', 'body': 'BB'},
-      //       stateKey: '',
-      //     ),
-      //   );
-      //   expect(room.lastEvent?.body, 'BB');
-      //   room.setState(
-      //     Event(
-      //       senderId: '@test:example.com',
-      //       type: 'm.room.encrypted',
-      //       room: room,
-      //       eventId: '12',
-      //       originServerTs: DateTime.now(),
-      //       content: {
-      //         'm.new_content': {'msgtype': 'm.text', 'body': 'BBB'},
-      //         'm.relates_to': {'rel_type': 'm.replace', 'event_id': '11'},
-      //         'msgtype': 'm.text',
-      //         'body': '* BBB',
-      //       },
-      //       stateKey: '',
-      //     ),
-      //   );
-      //   expect(room.lastEvent?.body, '* BBB');
-      //   room.setState(
-      //     Event(
-      //       senderId: '@test:example.com',
-      //       type: 'm.room.name',
-      //       room: room,
-      //       eventId: '12',
-      //       originServerTs: DateTime.now(),
-      //       content: {'body': 'brainfarts'},
-      //     ),
-      //   );
-      //   expect(room.lastEvent?.body, '* BBB');
-      // });
-
-      // test('sendReadMarker', () async {
-      //   await room.setReadMarker('§1234:fakeServer.notExisting');
-      // });
-
-      // test('requestParticipants', () async {
-      //   final participants = await room.requestParticipants();
-      //   expect(participants.length, 4);
-      //   final user = participants.singleWhere((u) => u.id == '@alice:matrix.org');
-      //   expect(user.id, '@alice:matrix.org');
-      //   expect(user.displayName, 'Alice Margatroid');
-      //   expect(user.membership, Membership.join);
-      //   //expect(user.avatarUrl.toString(), 'mxc://example.org/SEsfnsuifSDFSSEF');
-      //   expect(user.room.id, '!localpart:server.abc');
-      // });
-
-      // test('calcEncryptionHealthState', () async {
-      //   expect(
-      //     await room.calcEncryptionHealthState(),
-      //     EncryptionHealthState.unverifiedDevices,
-      //   );
-      // });
-
-      // test('getEventByID', () async {
-      //   final event = await room.getEventById('1234');
-      //   expect(event?.eventId, '143273582443PhrSn:example.org');
-      // });
-
-      // test('setName', () async {
-      //   final eventId = await room.setName('Testname');
-      //   expect(eventId, '42');
-      // });
-
-      // test('setDescription', () async {
-      //   final eventId = await room.setDescription('Testname');
-      //   expect(eventId, '42');
-      // });
-
-      // test('kick', () async {
-      //   await room.kick('Testname');
-      // });
-
-      // test('ban', () async {
-      //   await room.ban('Testname');
-      // });
-
-      // test('unban', () async {
-      //   await room.unban('Testname');
-      // });
-
-      // test('PowerLevels', () async {
-      //   room.setState(
-      //     Event(
-      //         senderId: '@test:example.com',
-      //         type: 'm.room.power_levels',
-      //         room: room,
-      //         eventId: '123',
-      //         content: {
-      //           'ban': 50,
-      //           'events': {'m.room.name': 100, 'm.room.power_levels': 100},
-      //           'events_default': 0,
-      //           'invite': 50,
-      //           'kick': 50,
-      //           'notifications': {'room': 20},
-      //           'redact': 50,
-      //           'state_default': 50,
-      //           'users': {'@test:fakeServer.notExisting': 100},
-      //           'users_default': 10
-      //         },
-      //         originServerTs: DateTime.now(),
-      //         stateKey: ''),
-      //   );
-      //   expect(room.ownPowerLevel, 100);
-      //   expect(room.getPowerLevelByUserId(matrix.userID!), room.ownPowerLevel);
-      //   expect(room.getPowerLevelByUserId('@nouser:example.com'), 10);
-      //   expect(room.ownPowerLevel, 100);
-      //   expect(room.canBan, true);
-      //   expect(room.canInvite, true);
-      //   expect(room.canKick, true);
-      //   expect(room.canRedact, true);
-      //   expect(room.canSendDefaultMessages, true);
-      //   expect(room.canChangePowerLevel, true);
-      //   expect(room.canSendEvent('m.room.name'), true);
-      //   expect(room.canSendEvent('m.room.power_levels'), true);
-      //   expect(room.canSendEvent('m.room.member'), true);
-      //   room.setState(
-      //     Event(
-      //         senderId: '@test:example.com',
-      //         type: 'm.room.power_levels',
-      //         room: room,
-      //         eventId: '123',
-      //         content: {
-      //           'ban': 50,
-      //           'events': {
-      //             'm.room.name': 'lannaForcedMeToTestThis',
-      //             'm.room.power_levels': 100,
-      //           },
-      //           'events_default': 0,
-      //           'invite': 50,
-      //           'kick': 50,
-      //           'notifications': {'room': 20},
-      //           'redact': 50,
-      //           'state_default': 60,
-      //           'users': {'@test:fakeServer.notExisting': 100},
-      //           'users_default': 10
-      //         },
-      //         originServerTs: DateTime.now(),
-      //         stateKey: ''),
-      //   );
-      //   expect(room.powerForChangingStateEvent('m.room.name'), 60);
-      //   expect(room.powerForChangingStateEvent('m.room.power_levels'), 100);
-      //   expect(room.powerForChangingStateEvent('m.room.nonExisting'), 60);
-
-      //   room.setState(
-      //     Event(
-      //       senderId: '@test:example.com',
-      //       type: 'm.room.power_levels',
-      //       room: room,
-      //       eventId: '123abc',
-      //       content: {
-      //         'ban': 50,
-      //         'events': {'m.room.name': 0, 'm.room.power_levels': 100},
-      //         'events_default': 0,
-      //         'invite': 50,
-      //         'kick': 50,
-      //         'notifications': {'room': 20},
-      //         'redact': 50,
-      //         'state_default': 50,
-      //         'users': {},
-      //         'users_default': 0
-      //       },
-      //       originServerTs: DateTime.now(),
-      //       stateKey: '',
-      //     ),
-      //   );
-      //   expect(room.ownPowerLevel, 0);
-      //   expect(room.canBan, false);
-      //   expect(room.canInvite, false);
-      //   expect(room.canKick, false);
-      //   expect(room.canRedact, false);
-      //   expect(room.canSendDefaultMessages, true);
-      //   expect(room.canChangePowerLevel, false);
-      //   expect(room.canChangeStateEvent('m.room.name'), true);
-      //   expect(room.canChangeStateEvent('m.room.power_levels'), false);
-      //   expect(room.canChangeStateEvent('m.room.member'), false);
-      //   expect(room.canSendEvent('m.room.message'), true);
-      //   final resp = await room.setPower('@test:fakeServer.notExisting', 90);
-      //   expect(resp, '42');
-      // });
-
-      // test('Enabling group calls', () async {
-      //   await room.setPower('@test:fakeServer.notExisting', 0);
-      //   expect(room.canJoinGroupCall, false);
-
-      //   // users default is 0 and so group calls not enabled
-      //   room.setState(
-      //     Event(
-      //       senderId: '@test:example.com',
-      //       type: 'm.room.power_levels',
-      //       room: room,
-      //       eventId: '123a',
-      //       content: {
-      //         'events': {VoIPEventTypes.FamedlyCallMemberEvent: 100},
-      //         'state_default': 50,
-      //         'users_default': 0
-      //       },
-      //       originServerTs: DateTime.now(),
-      //       stateKey: '',
-      //     ),
-      //   );
-      //   expect(room.canJoinGroupCall, false);
-
-      //   room.setState(
-      //     Event(
-      //       senderId: '@test:example.com',
-      //       type: 'm.room.power_levels',
-      //       room: room,
-      //       eventId: '123a',
-      //       content: {
-      //         'events': {VoIPEventTypes.FamedlyCallMemberEvent: 27},
-      //         'state_default': 50,
-      //         'users_default': 49
-      //       },
-      //       originServerTs: DateTime.now(),
-      //       stateKey: '',
-      //     ),
-      //   );
-
-      //   expect(room.canJoinGroupCall, true);
-
-      //   // state_default 50 and user_default 26, but override evnents present
-      //   room.setState(
-      //     Event(
-      //       senderId: '@test:example.com',
-      //       type: 'm.room.power_levels',
-      //       room: room,
-      //       eventId: '123a',
-      //       content: {
-      //         'events': {
-      //           VoIPEventTypes.FamedlyCallMemberEvent: 25,
-      //         },
-      //         'state_default': 50,
-      //         'users_default': 26
-      //       },
-      //       originServerTs: DateTime.now(),
-      //       stateKey: '',
-      //     ),
-      //   );
-      //   expect(room.canJoinGroupCall, true);
-
-      //   // state_default 50 and user_default 0, use enableGroupCall
-      //   room.setState(
-      //     Event(
-      //         senderId: '@test:example.com',
-      //         type: 'm.room.power_levels',
-      //         room: room,
-      //         eventId: '123',
-      //         content: {
-      //           'state_default': 50,
-      //           'users': {'@test:fakeServer.notExisting': 0},
-      //           'users_default': 0
-      //         },
-      //         originServerTs: DateTime.now(),
-      //         stateKey: ''),
-      //   );
-      //   expect(room.canJoinGroupCall, false);
-      //   // test when you can't change pls
-      //   await room.enableGroupCalls();
-      //   expect(room.canJoinGroupCall, false);
-      //   // make user admin to change pls
-      //   await room.setPower('@test:fakeServer.notExisting', 100);
-      //   await room.enableGroupCalls();
-      //   expect(room.canJoinGroupCall, true);
-
-      //   // state_default 50 and user_default unspecified, use enableGroupCall
-      //   room.setState(
-      //     Event(
-      //       senderId: '@test:example.com',
-      //       type: 'm.room.power_levels',
-      //       room: room,
-      //       eventId: '123',
-      //       content: {
-      //         'state_default': 50,
-      //         'users': {'@test:fakeServer.notExisting': 100},
-      //       },
-      //       originServerTs: DateTime.now(),
-      //       stateKey: '',
-      //     ),
-      //   );
-      //   await room.enableGroupCalls();
-      //   expect(room.canJoinGroupCall, true);
-
-      //   // state_default is 0 so users should be able to send state events
-      //   room.setState(
-      //     Event(
-      //       senderId: '@test:example.com',
-      //       type: 'm.room.power_levels',
-      //       room: room,
-      //       eventId: '123',
-      //       content: {
-      //         'state_default': 0,
-      //         'users': {'@test:fakeServer.notExisting': 100},
-      //       },
-      //       originServerTs: DateTime.now(),
-      //       stateKey: '',
-      //     ),
-      //   );
-      //   expect(room.canJoinGroupCall, true);
-      //   room.setState(
-      //     Event(
-      //       senderId: '@test:example.com',
-      //       type: 'm.room.power_levels',
-      //       room: room,
-      //       eventId: '123abc',
-      //       content: {
-      //         'ban': 50,
-      //         'events': {'m.room.name': 0, 'm.room.power_levels': 100},
-      //         'events_default': 0,
-      //         'invite': 50,
-      //         'kick': 50,
-      //         'notifications': {'room': 20},
-      //         'redact': 50,
-      //         'state_default': 50,
-      //         'users': {},
-      //         'users_default': 0
-      //       },
-      //       originServerTs: DateTime.now(),
-      //       stateKey: '',
-      //     ),
-      //   );
-      // });
-
-      // test('invite', () async {
-      //   await room.invite('Testname');
-      // });
-
-      // test('getParticipants', () async {
-      //   var userList = room.getParticipants();
-      //   expect(userList.length, 4);
-      //   // add new user
-      //   room.setState(Event(
-      //       senderId: '@alice:test.abc',
-      //       type: 'm.room.member',
-      //       room: room,
-      //       eventId: '12345',
-      //       originServerTs: DateTime.now(),
-      //       content: {'displayname': 'alice'},
-      //       stateKey: '@alice:test.abc'));
-      //   userList = room.getParticipants();
-      //   expect(userList.length, 5);
-      //   expect(userList[4].displayName, 'alice');
-      // });
-
-      // test('addToDirectChat', () async {
-      //   await room.addToDirectChat('Testname');
-      // });
-
-      // test('getTimeline', () async {
-      //   final timeline = await room.getTimeline();
-      //   expect(timeline.events.length, 0);
-      // });
-
-      // test('getUserByMXID', () async {
-      //   User? user;
-      //   try {
-      //     user = await room.requestUser('@getme:example.com');
-      //   } catch (_) {}
-      //   expect(user?.stateKey, '@getme:example.com');
-      //   expect(user?.calcDisplayname(), 'Getme');
-      // });
-
-      // test('setAvatar', () async {
-      //   final testFile = MatrixFile(bytes: Uint8List(0), name: 'file.jpeg');
-      //   final dynamic resp = await room.setAvatar(testFile);
-      //   expect(resp, 'YUwRidLecu:example.com');
-      // });
-
-      // test('sendEvent', () async {
-      //   final dynamic resp = await room.sendEvent(
-      //       {'msgtype': 'm.text', 'body': 'hello world'},
-      //       txid: 'testtxid');
-      //   expect(resp?.startsWith('\$event'), true);
-      // });
-
-      // test('sendEvent', () async {
-      //   FakeMatrixApi.calledEndpoints.clear();
-      //   final dynamic resp =
-      //       await room.sendTextEvent('Hello world', txid: 'testtxid');
-      //   expect(resp?.startsWith('\$event'), true);
-      //   final entry = FakeMatrixApi.calledEndpoints.entries
-      //       .firstWhere((p) => p.key.contains('/send/m.room.message/'));
-      //   final content = json.decode(entry.value.first);
-      //   expect(content, {
-      //     'body': 'Hello world',
-      //     'msgtype': 'm.text',
-      //   });
-      // });
-
-      // test('send edit', () async {
-      //   FakeMatrixApi.calledEndpoints.clear();
-      //   final dynamic resp = await room.sendTextEvent('Hello world',
-      //       txid: 'testtxid', editEventId: '\$otherEvent');
-      //   expect(resp?.startsWith('\$event'), true);
-      //   final entry = FakeMatrixApi.calledEndpoints.entries
-      //       .firstWhere((p) => p.key.contains('/send/m.room.message/'));
-      //   final content = json.decode(entry.value.first);
-      //   expect(content, {
-      //     'body': '* Hello world',
-      //     'msgtype': 'm.text',
-      //     'm.new_content': {
-      //       'body': 'Hello world',
-      //       'msgtype': 'm.text',
-      //     },
-      //     'm.relates_to': {
-      //       'event_id': '\$otherEvent',
-      //       'rel_type': 'm.replace',
-      //     },
-      //   });
-      // });
-
-      // test('send reply', () async {
-      //   var event = Event.fromJson({
-      //     'event_id': '\$replyEvent',
-      //     'content': {
-      //       'body': 'Blah',
-      //       'msgtype': 'm.text',
-      //     },
-      //     'type': 'm.room.message',
-      //     'sender': '@alice:example.org',
-      //   }, room);
-      //   FakeMatrixApi.calledEndpoints.clear();
-      //   var resp = await room.sendTextEvent('Hello world',
-      //       txid: 'testtxid', inReplyTo: event);
-      //   expect(resp?.startsWith('\$event'), true);
-      //   var entry = FakeMatrixApi.calledEndpoints.entries
-      //       .firstWhere((p) => p.key.contains('/send/m.room.message/'));
-      //   var content = json.decode(entry.value.first);
-      //   expect(content, {
-      //     'body': '> <@alice:example.org> Blah\n\nHello world',
-      //     'msgtype': 'm.text',
-      //     'format': 'org.matrix.custom.html',
-      //     'formatted_body':
-      //         '<mx-reply><blockquote><a href="https://matrix.to/#/!localpart:server.abc/\$replyEvent">In reply to</a> <a href="https://matrix.to/#/@alice:example.org">@alice:example.org</a><br>Blah</blockquote></mx-reply>Hello world',
-      //     'm.relates_to': {
-      //       'm.in_reply_to': {
-      //         'event_id': '\$replyEvent',
-      //       },
-      //     },
-      //   });
-
-      //   event = Event.fromJson({
-      //     'event_id': '\$replyEvent',
-      //     'content': {
-      //       'body': '<b>Blah</b>\nbeep',
-      //       'msgtype': 'm.text',
-      //     },
-      //     'type': 'm.room.message',
-      //     'sender': '@alice:example.org',
-      //   }, room);
-      //   FakeMatrixApi.calledEndpoints.clear();
-      //   resp = await room.sendTextEvent('Hello world\nfox',
-      //       txid: 'testtxid', inReplyTo: event);
-      //   expect(resp?.startsWith('\$event'), true);
-      //   entry = FakeMatrixApi.calledEndpoints.entries
-      //       .firstWhere((p) => p.key.contains('/send/m.room.message/'));
-      //   content = json.decode(entry.value.first);
-      //   expect(content, {
-      //     'body':
-      //         '> <@alice:example.org> <b>Blah</b>\n> beep\n\nHello world\nfox',
-      //     'msgtype': 'm.text',
-      //     'format': 'org.matrix.custom.html',
-      //     'formatted_body':
-      //         '<mx-reply><blockquote><a href="https://matrix.to/#/!localpart:server.abc/\$replyEvent">In reply to</a> <a href="https://matrix.to/#/@alice:example.org">@alice:example.org</a><br>&lt;b&gt;Blah&lt;&#47;b&gt;<br>beep</blockquote></mx-reply>Hello world<br/>fox',
-      //     'm.relates_to': {
-      //       'm.in_reply_to': {
-      //         'event_id': '\$replyEvent',
-      //       },
-      //     },
-      //   });
-
-      //   event = Event.fromJson({
-      //     'event_id': '\$replyEvent',
-      //     'content': {
-      //       'format': 'org.matrix.custom.html',
-      //       'formatted_body': '<mx-reply>heya</mx-reply>meow',
-      //       'body': 'plaintext meow',
-      //       'msgtype': 'm.text',
-      //     },
-      //     'type': 'm.room.message',
-      //     'sender': '@alice:example.org',
-      //   }, room);
-      //   FakeMatrixApi.calledEndpoints.clear();
-      //   resp = await room.sendTextEvent('Hello world',
-      //       txid: 'testtxid', inReplyTo: event);
-      //   expect(resp?.startsWith('\$event'), true);
-      //   entry = FakeMatrixApi.calledEndpoints.entries
-      //       .firstWhere((p) => p.key.contains('/send/m.room.message/'));
-      //   content = json.decode(entry.value.first);
-      //   expect(content, {
-      //     'body': '> <@alice:example.org> plaintext meow\n\nHello world',
-      //     'msgtype': 'm.text',
-      //     'format': 'org.matrix.custom.html',
-      //     'formatted_body':
-      //         '<mx-reply><blockquote><a href="https://matrix.to/#/!localpart:server.abc/\$replyEvent">In reply to</a> <a href="https://matrix.to/#/@alice:example.org">@alice:example.org</a><br>meow</blockquote></mx-reply>Hello world',
-      //     'm.relates_to': {
-      //       'm.in_reply_to': {
-      //         'event_id': '\$replyEvent',
-      //       },
-      //     },
-      //   });
-
-      //   event = Event.fromJson({
-      //     'event_id': '\$replyEvent',
-      //     'content': {
-      //       'body': 'Hey @room',
-      //       'msgtype': 'm.text',
-      //     },
-      //     'type': 'm.room.message',
-      //     'sender': '@alice:example.org',
-      //   }, room);
-      //   FakeMatrixApi.calledEndpoints.clear();
-      //   resp = await room.sendTextEvent('Hello world',
-      //       txid: 'testtxid', inReplyTo: event);
-      //   expect(resp?.startsWith('\$event'), true);
-      //   entry = FakeMatrixApi.calledEndpoints.entries
-      //       .firstWhere((p) => p.key.contains('/send/m.room.message/'));
-      //   content = json.decode(entry.value.first);
-      //   expect(content, {
-      //     'body': '> <@alice:example.org> Hey @\u{200b}room\n\nHello world',
-      //     'msgtype': 'm.text',
-      //     'format': 'org.matrix.custom.html',
-      //     'formatted_body':
-      //         '<mx-reply><blockquote><a href="https://matrix.to/#/!localpart:server.abc/\$replyEvent">In reply to</a> <a href="https://matrix.to/#/@alice:example.org">@alice:example.org</a><br>Hey @room</blockquote></mx-reply>Hello world',
-      //     'm.relates_to': {
-      //       'm.in_reply_to': {
-      //         'event_id': '\$replyEvent',
-      //       },
-      //     },
-      //   });
-
-      //   // Reply to a reply
-      //   event = Event.fromJson({
-      //     'event_id': '\$replyEvent',
-      //     'content': {
-      //       'body': '> <@alice:example.org> Hey\n\nHello world',
-      //       'msgtype': 'm.text',
-      //       'format': 'org.matrix.custom.html',
-      //       'formatted_body':
-      //           '<mx-reply><blockquote><a href="https://matrix.to/#/!localpart:server.abc/\$replyEvent">In reply to</a> <a href="https://matrix.to/#/@alice:example.org">@alice:example.org</a><br>Hey</blockquote></mx-reply>Hello world',
-      //       'm.relates_to': {
-      //         'm.in_reply_to': {
-      //           'event_id': '\$replyEvent',
-      //         },
-      //       },
-      //     },
-      //     'type': 'm.room.message',
-      //     'sender': '@alice:example.org',
-      //   }, room);
-      //   FakeMatrixApi.calledEndpoints.clear();
-      //   resp =
-      //       await room.sendTextEvent('Fox', txid: 'testtxid', inReplyTo: event);
-      //   expect(resp?.startsWith('\$event'), true);
-      //   entry = FakeMatrixApi.calledEndpoints.entries
-      //       .firstWhere((p) => p.key.contains('/send/m.room.message/'));
-      //   content = json.decode(entry.value.first);
-      //   expect(content, {
-      //     'body': '> <@alice:example.org> Hello world\n\nFox',
-      //     'msgtype': 'm.text',
-      //     'format': 'org.matrix.custom.html',
-      //     'formatted_body':
-      //         '<mx-reply><blockquote><a href="https://matrix.to/#/!localpart:server.abc/\$replyEvent">In reply to</a> <a href="https://matrix.to/#/@alice:example.org">@alice:example.org</a><br>Hello world</blockquote></mx-reply>Fox',
-      //     'm.relates_to': {
-      //       'm.in_reply_to': {
-      //         'event_id': '\$replyEvent',
-      //       },
-      //     },
-      //   });
-      // });
-
-      // test('send reaction', () async {
-      //   FakeMatrixApi.calledEndpoints.clear();
-      //   final dynamic resp =
-      //       await room.sendReaction('\$otherEvent', '🦊', txid: 'testtxid');
-      //   expect(resp?.startsWith('\$event'), true);
-      //   final entry = FakeMatrixApi.calledEndpoints.entries
-      //       .firstWhere((p) => p.key.contains('/send/m.reaction/'));
-      //   final content = json.decode(entry.value.first);
-      //   expect(content, {
-      //     'm.relates_to': {
-      //       'event_id': '\$otherEvent',
-      //       'rel_type': 'm.annotation',
-      //       'key': '🦊',
-      //     },
-      //   });
-      // });
-
-      // test('send location', () async {
-      //   FakeMatrixApi.calledEndpoints.clear();
-
-      //   final body = 'Middle of the ocean';
-      //   final geoUri = 'geo:0.0,0.0';
-      //   final dynamic resp =
-      //       await room.sendLocation(body, geoUri, txid: 'testtxid');
-      //   expect(resp?.startsWith('\$event'), true);
-
-      //   final entry = FakeMatrixApi.calledEndpoints.entries
-      //       .firstWhere((p) => p.key.contains('/send/m.room.message/'));
-      //   final content = json.decode(entry.value.first);
-      //   expect(content, {
-      //     'msgtype': 'm.location',
-      //     'body': body,
-      //     'geo_uri': geoUri,
-      //   });
-      // });
-
-      // // Not working because there is no real file to test it...
-      // /*test('sendImageEvent', () async {
-      //   final File testFile = File.fromUri(Uri.parse("fake/path/file.jpeg"));
-      //   final dynamic resp =
-      //       await room.sendImageEvent(testFile, txid: "testtxid");
-      //   expect(resp, "42");
-      // });*/
-
-      // test('sendFileEvent', () async {
-      //   final testFile = MatrixFile(bytes: Uint8List(0), name: 'file.jpeg');
-      //   final resp = await room.sendFileEvent(testFile, txid: 'testtxid');
-      //   expect(resp.toString(), '\$event10');
-      // });
-
-      // test('pushRuleState', () async {
-      //   expect(room.pushRuleState, PushRuleState.mentionsOnly);
-      //   ((matrix.accountData['m.push_rules']?.content['global']
-      //           as Map<String, Object?>)['override'] as List)
-      //       .add(((matrix.accountData['m.push_rules']?.content['global']
-      //           as Map<String, Object?>)['room'] as List)[0]);
-      //   expect(room.pushRuleState, PushRuleState.dontNotify);
-      // });
-
-      // test('enableEncryption', () async {
-      //   await room.enableEncryption();
-      // });
-
-      // test('Enable encryption', () async {
-      //   room.setState(
-      //     Event(
-      //         senderId: '@alice:test.abc',
-      //         type: 'm.room.encryption',
-      //         room: room,
-      //         eventId: '12345',
-      //         originServerTs: DateTime.now(),
-      //         content: {
-      //           'algorithm': AlgorithmTypes.megolmV1AesSha2,
-      //           'rotation_period_ms': 604800000,
-      //           'rotation_period_msgs': 100
-      //         },
-      //         stateKey: ''),
-      //   );
-      //   expect(room.encrypted, true);
-      //   expect(room.encryptionAlgorithm, AlgorithmTypes.megolmV1AesSha2);
-      // });
-
-      // test('setPushRuleState', () async {
-      //   await room.setPushRuleState(PushRuleState.notify);
-      //   await room.setPushRuleState(PushRuleState.dontNotify);
-      //   await room.setPushRuleState(PushRuleState.mentionsOnly);
-      //   await room.setPushRuleState(PushRuleState.notify);
-      // });
-
-      // test('Test tag methods', () async {
-      //   await room.addTag(TagType.favourite, order: 0.1);
-      //   await room.removeTag(TagType.favourite);
-      //   expect(room.isFavourite, false);
-      //   room.roomAccountData['m.tag'] = BasicRoomEvent.fromJson({
-      //     'content': {
-      //       'tags': {
-      //         'm.favourite': {'order': 0.1},
-      //         'm.wrong': {'order': 0.2},
-      //       }
-      //     },
-      //     'type': 'm.tag'
-      //   });
-      //   expect(room.tags.length, 1);
-      //   expect(room.tags[TagType.favourite]?.order, 0.1);
-      //   expect(room.isFavourite, true);
-      //   await room.setFavourite(false);
-      // });
-
-      // test('Test marked unread room', () async {
-      //   await room.markUnread(true);
-      //   await room.markUnread(false);
-      //   expect(room.markedUnread, false);
-      //   room.roomAccountData['com.famedly.marked_unread'] =
-      //       BasicRoomEvent.fromJson({
-      //     'content': {'unread': true},
-      //     'type': 'com.famedly.marked_unread'
-      //   });
-      //   expect(room.markedUnread, true);
-      // });
-
-      // test('joinRules', () async {
-      //   expect(room.canChangeJoinRules, false);
-      //   expect(room.joinRules, JoinRules.public);
-      //   room.setState(Event.fromJson(
-      //     {
-      //       'content': {'join_rule': 'invite'},
-      //       'event_id': '\$143273582443PhrSn:example.org',
-      //       'origin_server_ts': 1432735824653,
-      //       'room_id': '!jEsUZKDJdhlrceRyVU:example.org',
-      //       'sender': '@example:example.org',
-      //       'state_key': '',
-      //       'type': 'm.room.join_rules',
-      //       'unsigned': {'age': 1234}
-      //     },
-      //     room,
-      //   ));
-      //   expect(room.joinRules, JoinRules.invite);
-      //   await room.setJoinRules(JoinRules.invite);
-      // });
-
-      // test('guestAccess', () async {
-      //   expect(room.canChangeGuestAccess, false);
-      //   expect(room.guestAccess, GuestAccess.forbidden);
-      //   room.setState(Event.fromJson(
-      //     {
-      //       'content': {'guest_access': 'can_join'},
-      //       'event_id': '\$143273582443PhrSn:example.org',
-      //       'origin_server_ts': 1432735824653,
-      //       'room_id': '!jEsUZKDJdhlrceRyVU:example.org',
-      //       'sender': '@example:example.org',
-      //       'state_key': '',
-      //       'type': 'm.room.guest_access',
-      //       'unsigned': {'age': 1234}
-      //     },
-      //     room,
-      //   ));
-      //   expect(room.guestAccess, GuestAccess.canJoin);
-      //   await room.setGuestAccess(GuestAccess.canJoin);
-      // });
-
-      // test('historyVisibility', () async {
-      //   expect(room.canChangeHistoryVisibility, false);
-      //   expect(room.historyVisibility, null);
-      //   room.setState(Event.fromJson(
-      //     {
-      //       'content': {'history_visibility': 'shared'},
-      //       'event_id': '\$143273582443PhrSn:example.org',
-      //       'origin_server_ts': 1432735824653,
-      //       'room_id': '!jEsUZKDJdhlrceRyVU:example.org',
-      //       'sender': '@example:example.org',
-      //       'state_key': '',
-      //       'type': 'm.room.history_visibility',
-      //       'unsigned': {'age': 1234}
-      //     },
-      //     room,
-      //   ));
-      //   expect(room.historyVisibility, HistoryVisibility.shared);
-      //   await room.setHistoryVisibility(HistoryVisibility.joined);
-      // });
-
-      // test('setState', () async {
-      //   // not set non-state-events
-      //   room.setState(Event.fromJson(
-      //     {
-      //       'content': {'history_visibility': 'shared'},
-      //       'event_id': '\$143273582443PhrSn:example.org',
-      //       'origin_server_ts': 1432735824653,
-      //       'room_id': '!jEsUZKDJdhlrceRyVU:example.org',
-      //       'sender': '@example:example.org',
-      //       'type': 'm.custom',
-      //       'unsigned': {'age': 1234}
-      //     },
-      //     room,
-      //   ));
-      //   expect(room.getState('m.custom') != null, false);
-
-      //   // set state events
-      //   room.setState(Event.fromJson(
-      //     {
-      //       'content': {'history_visibility': 'shared'},
-      //       'event_id': '\$143273582443PhrSn:example.org',
-      //       'origin_server_ts': 1432735824653,
-      //       'room_id': '!jEsUZKDJdhlrceRyVU:example.org',
-      //       'sender': '@example:example.org',
-      //       'state_key': '',
-      //       'type': 'm.custom',
-      //       'unsigned': {'age': 1234}
-      //     },
-      //     room,
-      //   ));
-      //   expect(room.getState('m.custom') != null, true);
-
-      //   // sets messages as state events
-      //   room.setState(Event.fromJson(
-      //     {
-      //       'content': {'history_visibility': 'shared'},
-      //       'event_id': '\$143273582443PhrSn:example.org',
-      //       'origin_server_ts': 1432735824653,
-      //       'room_id': '!jEsUZKDJdhlrceRyVU:example.org',
-      //       'sender': '@example:example.org',
-      //       'type': 'm.room.message',
-      //       'unsigned': {'age': 1234}
-      //     },
-      //     room,
-      //   ));
-      //   expect(room.getState('m.room.message') != null, true);
-      // });
-
-      // test('Widgets', () {
-      //   expect(room.widgets.isEmpty, true);
-      //   room.states['m.widget'] = {
-      //     'test': Event.fromJson({
-      //       'content': {
-      //         'creatorUserId': '@rxl881:matrix.org',
-      //         'data': {'title': 'Bridges Dashboard', 'dateRange': '1y'},
-      //         'id': 'grafana_@rxl881:matrix.org_1514573757015',
-      //         'name': 'Grafana',
-      //         'type': 'm.grafana',
-      //         'url': 'https://matrix.org/grafana/whatever',
-      //         'waitForIframeLoad': true
-      //       },
-      //       'room_id': '!foo:bar',
-      //       'event_id': '\$15104760642668662QICBu:matrix.org',
-      //       'sender': '@rxl881:matrix.org',
-      //       'state_key': 'test',
-      //       'origin_server_ts': 1432735824653,
-      //       'type': 'm.widget'
-      //     }, room),
-      //   };
-      //   expect(room.widgets.length, 1);
-      //   room.states['m.widget'] = {
-      //     'test2': Event.fromJson({
-      //       'content': {
-      //         'creatorUserId': '@rxl881:matrix.org',
-      //         'data': {'title': 'Bridges Dashboard', 'dateRange': '1y'},
-      //         'id': 'grafana_@rxl881:matrix.org_1514573757016',
-      //         'type': 'm.grafana',
-      //         'url': 'https://matrix.org/grafana/whatever',
-      //         'waitForIframeLoad': true
-      //       },
-      //       'room_id': '!foo:bar',
-      //       'event_id': '\$15104760642668663QICBu:matrix.org',
-      //       'sender': '@rxl881:matrix.org',
-      //       'state_key': 'test2',
-      //       'origin_server_ts': 1432735824653,
-      //       'type': 'm.widget'
-      //     }, room),
-      //   };
-      //   expect(room.widgets.length, 1);
-      //   room.states['m.widget'] = {
-      //     'test3': Event.fromJson({
-      //       'content': {
-      //         'creatorUserId': '@rxl881:matrix.org',
-      //         'data': {'title': 'Bridges Dashboard', 'dateRange': '1y'},
-      //         'type': 'm.grafana',
-      //         'waitForIframeLoad': true
-      //       },
-      //       'room_id': '!foo:bar',
-      //       'event_id': '\$15104760642668662QICBu:matrix.org',
-      //       'sender': '@rxl881:matrix.org',
-      //       'state_key': 'test3',
-      //       'origin_server_ts': 1432735824655,
-      //       'type': 'm.widget'
-      //     }, room),
-      //   };
-      //   expect(room.widgets.length, 0);
-      // });
-
-      // test('Spaces', () async {
-      //   expect(room.isSpace, false);
-      //   room.states['m.room.create'] = {
-      //     '': Event.fromJson(
-      //       {
-      //         'content': {'type': 'm.space'},
-      //         'event_id': '\$143273582443PhrSn:example.org',
-      //         'origin_server_ts': 1432735824653,
-      //         'room_id': '!jEsUZKDJdhlrceRyVU:example.org',
-      //         'sender': '@example:example.org',
-      //         'type': 'm.room.create',
-      //         'unsigned': {'age': 1234},
-      //         'state_key': '',
-      //       },
-      //       room,
-      //     ),
-      //   };
-      //   expect(room.isSpace, true);
-
-      //   expect(room.spaceParents.isEmpty, true);
-      //   room.states[EventTypes.spaceParent] = {
-      //     '!1234:example.invalid': Event.fromJson(
-      //       {
-      //         'content': {
-      //           'via': ['example.invalid']
-      //         },
-      //         'event_id': '\$143273582443PhrSn:example.org',
-      //         'origin_server_ts': 1432735824653,
-      //         'room_id': '!jEsUZKDJdhlrceRyVU:example.org',
-      //         'sender': '@example:example.org',
-      //         'type': EventTypes.spaceParent,
-      //         'unsigned': {'age': 1234},
-      //         'state_key': '!1234:example.invalid',
-      //       },
-      //       room,
-      //     ),
-      //   };
-      //   expect(room.spaceParents.length, 1);
-
-      //   expect(room.spaceChildren.isEmpty, true);
-      //   room.states[EventTypes.spaceChild] = {
-      //     '!b:example.invalid': Event.fromJson(
-      //       {
-      //         'content': {
-      //           'via': ['example.invalid'],
-      //           'order': 'b',
-      //         },
-      //         'event_id': '\$143273582443PhrSn:example.org',
-      //         'origin_server_ts': 1432735824653,
-      //         'room_id': '!jEsUZKDJdhlrceRyVU:example.org',
-      //         'sender': '@example:example.org',
-      //         'type': EventTypes.spaceChild,
-      //         'unsigned': {'age': 1234},
-      //         'state_key': '!b:example.invalid',
-      //       },
-      //       room,
-      //     ),
-      //     '!c:example.invalid': Event.fromJson(
-      //       {
-      //         'content': {
-      //           'via': ['example.invalid'],
-      //           'order': 'c',
-      //         },
-      //         'event_id': '\$143273582443PhrSn:example.org',
-      //         'origin_server_ts': 1432735824653,
-      //         'room_id': '!jEsUZKDJdhlrceRyVU:example.org',
-      //         'sender': '@example:example.org',
-      //         'type': EventTypes.spaceChild,
-      //         'unsigned': {'age': 1234},
-      //         'state_key': '!c:example.invalid',
-      //       },
-      //       room,
-      //     ),
-      //     '!noorder:example.invalid': Event.fromJson(
-      //       {
-      //         'content': {
-      //           'via': ['example.invalid'],
-      //         },
-      //         'event_id': '\$143273582443PhrSn:example.org',
-      //         'origin_server_ts': 1432735824653,
-      //         'room_id': '!jEsUZKDJdhlrceRyVU:example.org',
-      //         'sender': '@example:example.org',
-      //         'type': EventTypes.spaceChild,
-      //         'unsigned': {'age': 1234},
-      //         'state_key': '!noorder:example.invalid',
-      //       },
-      //       room,
-      //     ),
-      //     '!a:example.invalid': Event.fromJson(
-      //       {
-      //         'content': {
-      //           'via': ['example.invalid'],
-      //           'order': 'a',
-      //         },
-      //         'event_id': '\$143273582443PhrSn:example.org',
-      //         'origin_server_ts': 1432735824653,
-      //         'room_id': '!jEsUZKDJdhlrceRyVU:example.org',
-      //         'sender': '@example:example.org',
-      //         'type': EventTypes.spaceChild,
-      //         'unsigned': {'age': 1234},
-      //         'state_key': '!a:example.invalid',
-      //       },
-      //       room,
-      //     ),
-      //   };
-      //   expect(room.spaceChildren.length, 4);
-
-      //   expect(room.spaceChildren[0].roomId, '!a:example.invalid');
-      //   expect(room.spaceChildren[1].roomId, '!b:example.invalid');
-      //   expect(room.spaceChildren[2].roomId, '!c:example.invalid');
-      //   expect(room.spaceChildren[3].roomId, '!noorder:example.invalid');
-
-      //   // TODO: Implement a more generic fake api
-      //   /*await room.setSpaceChild(
-      //     '!jEsUZKDJdhlrceRyVU:example.org',
-      //     via: ['example.invalid'],
-      //     order: '5',
-      //     suggested: true,
-      //   );
-      //   await room.removeSpaceChild('!1234:example.invalid');*/
-      // });
-
-      // test('getMention', () async {
-      //   expect(room.getMention('@invalid'), null);
-      //   expect(room.getMention('@[Alice Margatroid]'), '@alice:matrix.org');
-      //   expect(room.getMention('@[Alice Margatroid]#1667'), '@alice:matrix.org');
-      // });
-      // test('inviteLink', () async {
-      //   // ensure we don't rerequest members
-      //   room.summary.mJoinedMemberCount = 4;
-
-      //   var matrixToLink = await room.matrixToInviteLink();
-      //   expect(matrixToLink.toString(),
-      //       'https://matrix.to/#/%23testalias%3Aexample.com');
-      //   room.setState(
-      //     Event(
-      //         senderId: '@test:example.com',
-      //         type: 'm.room.canonical_alias',
-      //         room: room,
-      //         eventId: '123',
-      //         content: {'alias': ''},
-      //         originServerTs: DateTime.now(),
-      //         stateKey: ''),
-      //   );
-      //   matrixToLink = await room.matrixToInviteLink();
-      //   expect(matrixToLink.toString(),
-      //       'https://matrix.to/#/!localpart%3Aserver.abc?via=example.com&via=test.abc&via=example.org');
-      // });
-
-      // test('callMemberStateIsExpired', () {
-      //   expect(
-      //       CallMembership(
-      //         userId: '@test:example.com',
-      //         callId: '1111',
-      //         backends: [MeshBackend()],
-      //         deviceId: '1111',
-      //         expiresTs: DateTime.now()
-      //             .subtract(Duration(hours: 1))
-      //             .millisecondsSinceEpoch,
-      //         roomId: room.id,
-      //       ).isExpired,
-      //       true);
-      //   expect(
-      //       CallMembership(
-      //         userId: '@test:example.com',
-      //         callId: '1111',
-      //         backends: [MeshBackend()],
-      //         deviceId: '1111',
-      //         expiresTs: DateTime.now().millisecondsSinceEpoch,
-      //         roomId: room.id,
-      //       ).isExpired,
-      //       false);
-      //   expect(
-      //       CallMembership(
-      //         userId: '@test:example.com',
-      //         callId: '1111',
-      //         backends: [MeshBackend()],
-      //         deviceId: '1111',
-      //         expiresTs:
-      //             DateTime.now().add(Duration(hours: 1)).millisecondsSinceEpoch,
-      //         roomId: room.id,
-      //       ).isExpired,
-      //       false);
-      // });
-
-      // test('stale call checker and terminator', () async {
-      //   room.setState(
-      //     Event(
-      //       content: {
-      //         'memberships': [
-      //           CallMembership(
-      //             userId: '@test:example.com',
-      //             callId: '1111',
-      //             backends: [MeshBackend()],
-      //             deviceId: '1111',
-      //             expiresTs: DateTime.now()
-      //                 .subtract(Duration(hours: 1))
-      //                 .millisecondsSinceEpoch,
-      //             roomId: room.id,
-      //           ).toJson()
-      //         ]
-      //       },
-      //       type: VoIPEventTypes.FamedlyCallMemberEvent,
-      //       eventId: 'asdfasdf',
-      //       senderId: '@test:example.com',
-      //       originServerTs: DateTime.now(),
-      //       room: room,
-      //       stateKey: '@test:example.com',
-      //     ),
-      //   );
-      //   expect(room.hasActiveGroupCall, false);
-      //   expect(room.activeGroupCallIds.length, 0);
-      //   // need a better way to test this
-      //   room.setState(
-      //     Event(
-      //       content: {'memberships': []},
-      //       type: VoIPEventTypes.FamedlyCallMemberEvent,
-      //       eventId: 'asdfasdf',
-      //       senderId: '@test:example.com',
-      //       originServerTs: DateTime.now(),
-      //       room: room,
-      //       stateKey: '@test:example.com',
-      //     ),
-      //   );
-      //   expect(room.getCallMembershipsForUser('@test:example.com'), []);
-      // });
-
-      // test('active group call test', () {
-      //   room.setState(
-      //     Event(
-      //       content: {
-      //         'memberships': [
-      //           CallMembership(
-      //             userId: '@test:example.com',
-      //             callId: '1111',
-      //             backends: [MeshBackend()],
-      //             deviceId: '1111',
-      //             expiresTs: DateTime.now()
-      //                 .add(Duration(hours: 1))
-      //                 .millisecondsSinceEpoch,
-      //             roomId: room.id,
-      //           ).toJson()
-      //         ]
-      //       },
-      //       type: VoIPEventTypes.FamedlyCallMemberEvent,
-      //       eventId: 'asdfasdf',
-      //       senderId: '@test:example.com',
-      //       originServerTs: DateTime.now(),
-      //       room: room,
-      //       stateKey: '@test:example.com',
-      //     ),
-      //   );
-      //   expect(room.hasActiveGroupCall, true);
-      //   expect(room.activeGroupCallIds.length, 1);
-      //   room.setState(
-      //     Event(
-      //       content: {
-      //         'memberships': [
-      //           CallMembership(
-      //             userId: '@test:example.com',
-      //             callId: '1111',
-      //             backends: [MeshBackend()],
-      //             deviceId: '1111',
-      //             expiresTs: DateTime.now()
-      //                 .subtract(Duration(hours: 1))
-      //                 .millisecondsSinceEpoch,
-      //             roomId: room.id,
-      //           ).toJson(),
-      //           CallMembership(
-      //             userId: '@test:example.com',
-      //             callId: '2222',
-      //             backends: [MeshBackend()],
-      //             deviceId: '2222',
-      //             expiresTs: DateTime.now().millisecondsSinceEpoch,
-      //             roomId: room.id,
-      //           ).toJson(),
-      //           CallMembership(
-      //             userId: '@test:example.com',
-      //             callId: '3333',
-      //             backends: [MeshBackend()],
-      //             deviceId: '3333',
-      //             expiresTs: DateTime.now()
-      //                 .add(Duration(hours: 1))
-      //                 .millisecondsSinceEpoch,
-      //             roomId: room.id,
-      //           ).toJson()
-      //         ]
-      //       },
-      //       type: VoIPEventTypes.FamedlyCallMemberEvent,
-      //       eventId: 'asdfasdf',
-      //       senderId: '@test:example.com',
-      //       originServerTs: DateTime.now(),
-      //       room: room,
-      //       stateKey: '@test:example.com',
-      //     ),
-      //   );
-      //   expect(room.hasActiveGroupCall, true);
-      //   expect(room.activeGroupCallIds.length, 2);
-      // });
-      // test('group call participants count', () {
-      //   room.setState(
-      //     Event(
-      //       content: {
-      //         'memberships': [
-      //           CallMembership(
-      //             userId: '@test:example.com',
-      //             callId: '1111',
-      //             backends: [MeshBackend()],
-      //             deviceId: '1111',
-      //             expiresTs: DateTime.now().millisecondsSinceEpoch,
-      //             roomId: room.id,
-      //           ).toJson(),
-      //           CallMembership(
-      //             userId: '@test:example.com',
-      //             callId: '1111',
-      //             backends: [MeshBackend()],
-      //             deviceId: '2222',
-      //             expiresTs: DateTime.now().millisecondsSinceEpoch,
-      //             roomId: room.id,
-      //           ).toJson(),
-      //           CallMembership(
-      //             userId: '@test:example.com',
-      //             callId: '1111',
-      //             backends: [MeshBackend()],
-      //             deviceId: '3333',
-      //             expiresTs: DateTime.now().millisecondsSinceEpoch,
-      //             roomId: room.id,
-      //           ).toJson(),
-      //           CallMembership(
-      //             userId: '@test:example.com',
-      //             callId: '1111',
-      //             backends: [MeshBackend()],
-      //             deviceId: '4444',
-      //             expiresTs: DateTime.now()
-      //                 .subtract(Duration(hours: 1))
-      //                 .millisecondsSinceEpoch,
-      //             roomId: room.id,
-      //           ).toJson()
-      //         ]
-      //       },
-      //       type: VoIPEventTypes.FamedlyCallMemberEvent,
-      //       eventId: 'asdfasdf',
-      //       senderId: '@test:example.com',
-      //       originServerTs: DateTime.now(),
-      //       room: room,
-      //       stateKey: '@test:example.com',
-      //     ),
-      //   );
-      //   expect(room.groupCallParticipantCount('1111'), 3);
-    });
-
-    test('getFamedlyCallEvents sort order', () {
-      room.setState(
-=======
       room.setState(
         Event(
             senderId: '@test:example.com',
@@ -1793,33 +278,18 @@
       );
       expect(room.lastEvent?.body, 'cdc');
       await updateLastEvent(
->>>>>>> db49f1e1
-        Event(
+        Event(
+          senderId: '@test:example.com',
+          type: 'm.room.encrypted',
+          room: room,
+          eventId: '3',
+          originServerTs: DateTime.now(),
           content: {
-            'memberships': [
-              CallMembership(
-                userId: '@test1:example.com',
-                callId: '1111',
-                backends: [MeshBackend()],
-                deviceId: '1111',
-                expiresTs: DateTime.now()
-                    .add(Duration(hours: 12))
-                    .millisecondsSinceEpoch,
-                roomId: room.id,
-              ).toJson(),
-            ]
-          },
-<<<<<<< HEAD
-          type: VoIPEventTypes.FamedlyCallMemberEvent,
-          eventId: 'asdfasdf',
-          senderId: '@test1:example.com',
-          originServerTs: DateTime.now().add(Duration(hours: 12)),
-          room: room,
-          stateKey: '@test1:example.com',
-        ),
-      );
-      room.setState(
-=======
+            'm.new_content': {'msgtype': 'm.text', 'body': 'test ok'},
+            'm.relates_to': {'rel_type': 'm.replace', 'event_id': '1'},
+            'msgtype': 'm.text',
+            'body': '* test ok',
+          },
         ),
       );
       expect(room.lastEvent?.body, 'cdc'); // because we edited the "cd" message
@@ -1874,26 +344,19 @@
       expect(room.lastEvent?.status, EventStatus.sent);
       // Are reactions coming through?
       await updateLastEvent(
->>>>>>> db49f1e1
-        Event(
+        Event(
+          senderId: '@test:example.com',
+          type: EventTypes.Reaction,
+          room: room,
+          eventId: '123456',
+          originServerTs: DateTime.now(),
           content: {
-            'memberships': [
-              CallMembership(
-                userId: '@test2:example.com',
-                callId: '1111',
-                backends: [MeshBackend()],
-                deviceId: '1111',
-                expiresTs: DateTime.now().millisecondsSinceEpoch,
-                roomId: room.id,
-              ).toJson(),
-            ]
-          },
-<<<<<<< HEAD
-          type: VoIPEventTypes.FamedlyCallMemberEvent,
-          eventId: 'asdfasdf',
-          senderId: '@test2:example.com',
-          originServerTs: DateTime.now(),
-=======
+            'm.relates_to': {
+              'rel_type': RelationshipTypes.reaction,
+              'event_id': '1234',
+              'key': ':-)',
+            }
+          },
         ),
       );
       expect(room.lastEvent?.eventId, '5');
@@ -1952,37 +415,27 @@
         Event(
           senderId: '@test:example.com',
           type: 'm.room.encrypted',
->>>>>>> db49f1e1
-          room: room,
-          stateKey: '@test2:example.com',
-        ),
-      );
-<<<<<<< HEAD
-      room.setState(
-=======
+          room: room,
+          eventId: '8',
+          originServerTs: DateTime.now(),
+          content: {'msgtype': 'm.text', 'body': 'AA'},
+          stateKey: '',
+        ),
+      );
       expect(room.lastEvent?.body, 'AA');
 
       await updateLastEvent(
->>>>>>> db49f1e1
-        Event(
+        Event(
+          senderId: '@test:example.com',
+          type: 'm.room.encrypted',
+          room: room,
+          eventId: '9',
+          originServerTs: DateTime.now(),
           content: {
-            'memberships': [
-              CallMembership(
-                userId: '@test2.0:example.com',
-                callId: '1111',
-                backends: [MeshBackend()],
-                deviceId: '1111',
-                expiresTs: DateTime.now().millisecondsSinceEpoch,
-                roomId: room.id,
-              ).toJson(),
-            ]
-          },
-<<<<<<< HEAD
-          type: VoIPEventTypes.FamedlyCallMemberEvent,
-          eventId: 'asdfasdf',
-          senderId: '@test2.0:example.com',
-          originServerTs: DateTime.now(),
-=======
+            'msgtype': 'm.text',
+            'body': 'B',
+            'm.relates_to': {'rel_type': 'm.in_reply_to', 'event_id': '8'}
+          },
           stateKey: '',
         ),
       );
@@ -2011,60 +464,93 @@
         Event(
           senderId: '@test:example.com',
           type: 'm.room.encrypted',
->>>>>>> db49f1e1
-          room: room,
-          stateKey: '@test2.0:example.com',
-        ),
-      );
-<<<<<<< HEAD
-      room.setState(
-=======
+          room: room,
+          eventId: '11',
+          originServerTs: DateTime.now(),
+          content: {'msgtype': 'm.text', 'body': 'BB'},
+          stateKey: '',
+        ),
+      );
       expect(room.lastEvent?.body, 'BB');
       await updateLastEvent(
->>>>>>> db49f1e1
-        Event(
+        Event(
+          senderId: '@test:example.com',
+          type: 'm.room.encrypted',
+          room: room,
+          eventId: '12',
+          originServerTs: DateTime.now(),
           content: {
-            'memberships': [
-              CallMembership(
-                userId: '@test3:example.com',
-                callId: '1111',
-                backends: [MeshBackend()],
-                deviceId: '1111',
-                expiresTs: DateTime.now()
-                    .subtract(Duration(hours: 1))
-                    .millisecondsSinceEpoch,
-                roomId: room.id,
-              ).toJson(),
-            ]
-          },
-          type: VoIPEventTypes.FamedlyCallMemberEvent,
-          eventId: 'asdfasdf',
-          senderId: '@test3:example.com',
-          originServerTs: DateTime.now().subtract(Duration(hours: 1)),
-          room: room,
-          stateKey: '@test3:example.com',
-        ),
-      );
-      expect(room.getFamedlyCallEvents().entries.elementAt(0).key,
-          '@test3:example.com');
-      expect(room.getFamedlyCallEvents().entries.elementAt(1).key,
-          '@test2:example.com');
-      expect(room.getFamedlyCallEvents().entries.elementAt(2).key,
-          '@test2.0:example.com');
-      expect(room.getFamedlyCallEvents().entries.elementAt(3).key,
-          '@test1:example.com');
-      expect(room.getCallMembershipsFromRoom().entries.elementAt(0).key,
-          '@test3:example.com');
-      expect(room.getCallMembershipsFromRoom().entries.elementAt(1).key,
-          '@test2:example.com');
-      expect(room.getCallMembershipsFromRoom().entries.elementAt(2).key,
-          '@test2.0:example.com');
-      expect(room.getCallMembershipsFromRoom().entries.elementAt(3).key,
-          '@test1:example.com');
-    });
-
-<<<<<<< HEAD
-=======
+            'm.new_content': {'msgtype': 'm.text', 'body': 'BBB'},
+            'm.relates_to': {'rel_type': 'm.replace', 'event_id': '11'},
+            'msgtype': 'm.text',
+            'body': '* BBB',
+          },
+          stateKey: '',
+        ),
+      );
+      expect(room.lastEvent?.body, '* BBB');
+      room.setState(
+        Event(
+          senderId: '@test:example.com',
+          type: 'm.room.name',
+          room: room,
+          eventId: '12',
+          originServerTs: DateTime.now(),
+          content: {'body': 'brainfarts'},
+        ),
+      );
+      expect(room.lastEvent?.body, '* BBB');
+    });
+
+    test('sendReadMarker', () async {
+      await room.setReadMarker('§1234:fakeServer.notExisting');
+    });
+
+    test('requestParticipants', () async {
+      final participants = await room.requestParticipants();
+      expect(participants.length, 4);
+      final user = participants.singleWhere((u) => u.id == '@alice:matrix.org');
+      expect(user.id, '@alice:matrix.org');
+      expect(user.displayName, 'Alice Margatroid');
+      expect(user.membership, Membership.join);
+      //expect(user.avatarUrl.toString(), 'mxc://example.org/SEsfnsuifSDFSSEF');
+      expect(user.room.id, '!localpart:server.abc');
+    });
+
+    test('calcEncryptionHealthState', () async {
+      expect(
+        await room.calcEncryptionHealthState(),
+        EncryptionHealthState.unverifiedDevices,
+      );
+    });
+
+    test('getEventByID', () async {
+      final event = await room.getEventById('1234');
+      expect(event?.eventId, '143273582443PhrSn:example.org');
+    });
+
+    test('setName', () async {
+      final eventId = await room.setName('Testname');
+      expect(eventId, '42');
+    });
+
+    test('setDescription', () async {
+      final eventId = await room.setDescription('Testname');
+      expect(eventId, '42');
+    });
+
+    test('kick', () async {
+      await room.kick('Testname');
+    });
+
+    test('ban', () async {
+      await room.ban('Testname');
+    });
+
+    test('unban', () async {
+      await room.unban('Testname');
+    });
+
     test('PowerLevels', () async {
       room.setState(
         Event(
@@ -2165,175 +651,6 @@
       expect(resp, '42');
     });
 
-    test('Enabling group calls', () async {
-      expect(room.groupCallsEnabled, false);
-
-      // users default is 0 and so group calls not enabled
-      room.setState(
-        Event(
-          senderId: '@test:example.com',
-          type: 'm.room.power_levels',
-          room: room,
-          eventId: '123a',
-          content: {
-            'events': {EventTypes.GroupCallMemberPrefix: 100},
-            'state_default': 50,
-            'users_default': 0
-          },
-          originServerTs: DateTime.now(),
-          stateKey: '',
-        ),
-      );
-      expect(room.groupCallsEnabled, false);
-
-      // one of the group call permissions is unspecified in events override
-      room.setState(
-        Event(
-          senderId: '@test:example.com',
-          type: 'm.room.power_levels',
-          room: room,
-          eventId: '123a',
-          content: {
-            'events': {EventTypes.GroupCallMemberPrefix: 27},
-            'state_default': 50,
-            'users_default': 49
-          },
-          originServerTs: DateTime.now(),
-          stateKey: '',
-        ),
-      );
-      expect(room.groupCallsEnabled, false);
-
-      // only override one of the group calls permission, other one still less
-      // than users_default and state_default
-      room.setState(
-        Event(
-          senderId: '@test:example.com',
-          type: 'm.room.power_levels',
-          room: room,
-          eventId: '123a',
-          content: {
-            'events': {
-              EventTypes.GroupCallMemberPrefix: 27,
-              EventTypes.GroupCallPrefix: 0
-            },
-            'state_default': 50,
-            'users_default': 2
-          },
-          originServerTs: DateTime.now(),
-          stateKey: '',
-        ),
-      );
-      expect(room.groupCallsEnabled, false);
-      expect(room.canJoinGroupCall, false);
-      expect(room.canCreateGroupCall, false);
-
-      // state_default 50 and user_default 26, but override evnents present
-      room.setState(
-        Event(
-          senderId: '@test:example.com',
-          type: 'm.room.power_levels',
-          room: room,
-          eventId: '123a',
-          content: {
-            'events': {
-              EventTypes.GroupCallMemberPrefix: 25,
-              EventTypes.GroupCallPrefix: 25
-            },
-            'state_default': 50,
-            'users_default': 26
-          },
-          originServerTs: DateTime.now(),
-          stateKey: '',
-        ),
-      );
-      expect(room.groupCallsEnabled, true);
-      expect(room.canJoinGroupCall, true);
-      expect(room.canCreateGroupCall, true);
-
-      // state_default 50 and user_default 0, use enableGroupCall
-      room.setState(
-        Event(
-            senderId: '@test:example.com',
-            type: 'm.room.power_levels',
-            room: room,
-            eventId: '123',
-            content: {
-              'state_default': 50,
-              'users': {'@test:fakeServer.notExisting': 100},
-              'users_default': 0
-            },
-            originServerTs: DateTime.now(),
-            stateKey: ''),
-      );
-      expect(room.groupCallsEnabled, false);
-      expect(room.canJoinGroupCall, false);
-      expect(room.canCreateGroupCall, false);
-      await room.enableGroupCalls();
-      expect(room.groupCallsEnabled, true);
-
-      // state_default 50 and user_default unspecified, use enableGroupCall
-      room.setState(
-        Event(
-          senderId: '@test:example.com',
-          type: 'm.room.power_levels',
-          room: room,
-          eventId: '123',
-          content: {
-            'state_default': 50,
-            'users': {'@test:fakeServer.notExisting': 100},
-          },
-          originServerTs: DateTime.now(),
-          stateKey: '',
-        ),
-      );
-      await room.enableGroupCalls();
-      expect(room.groupCallsEnabled, true);
-      expect(room.canJoinGroupCall, true);
-      expect(room.canCreateGroupCall, true);
-
-      // state_default is 0 so users should be able to send state events
-      room.setState(
-        Event(
-          senderId: '@test:example.com',
-          type: 'm.room.power_levels',
-          room: room,
-          eventId: '123',
-          content: {
-            'state_default': 0,
-            'users': {'@test:fakeServer.notExisting': 100},
-          },
-          originServerTs: DateTime.now(),
-          stateKey: '',
-        ),
-      );
-      expect(room.groupCallsEnabled, true);
-      expect(room.canJoinGroupCall, true);
-      expect(room.canCreateGroupCall, true);
-      room.setState(
-        Event(
-          senderId: '@test:example.com',
-          type: 'm.room.power_levels',
-          room: room,
-          eventId: '123abc',
-          content: {
-            'ban': 50,
-            'events': {'m.room.name': 0, 'm.room.power_levels': 100},
-            'events_default': 0,
-            'invite': 50,
-            'kick': 50,
-            'notifications': {'room': 20},
-            'redact': 50,
-            'state_default': 50,
-            'users': {},
-            'users_default': 0
-          },
-          originServerTs: DateTime.now(),
-          stateKey: '',
-        ),
-      );
-    });
-
     test('invite', () async {
       await room.invite('Testname');
     });
@@ -3016,67 +1333,6 @@
       matrixToLink = await room.matrixToInviteLink();
       expect(matrixToLink.toString(),
           'https://matrix.to/#/!localpart%3Aserver.abc?via=example.com&via=test.abc&via=example.org');
-    });
-
-    test('callMemberStateIsExpired', () {
-      expect(
-          room.callMemberStateForIdIsExpired(
-              Event(
-                  senderId: '@test:example.com',
-                  type: EventTypes.GroupCallMemberPrefix,
-                  room: room,
-                  eventId: '1231234124',
-                  content: {
-                    'm.calls': [
-                      {
-                        'm.call_id': '1674811248673789288k7d60n5976',
-                        'm.devices': [
-                          {
-                            'device_id': 'ZEEGCGPTGI',
-                            'session_id': 'cbAtVZdLBnJq',
-                            'm.expires_ts': 1674813039415,
-                            'feeds': [
-                              {'purpose': 'm.usermedia'}
-                            ]
-                          }
-                        ]
-                      },
-                    ],
-                  },
-                  originServerTs: DateTime.now(),
-                  stateKey: ''),
-              '1674811248673789288k7d60n5976'),
-          true);
-      expect(
-          room.callMemberStateForIdIsExpired(
-              Event(
-                  senderId: '@test:example.com',
-                  type: EventTypes.GroupCallMemberPrefix,
-                  room: room,
-                  eventId: '1231234124',
-                  content: {
-                    'm.calls': [
-                      {
-                        'm.call_id': '1674811256006mfqnmsAbzqxjYtWZ',
-                        'm.devices': [
-                          {
-                            'device_id': 'ZEEGCGPTGI',
-                            'session_id': 'fhovqxwcasdfr',
-                            'expires_ts': DateTime.now()
-                                .add(Duration(minutes: 1))
-                                .millisecondsSinceEpoch,
-                            'feeds': [
-                              {'purpose': 'm.usermedia'}
-                            ]
-                          }
-                        ]
-                      }
-                    ],
-                  },
-                  originServerTs: DateTime.now(),
-                  stateKey: ''),
-              '1674811256006mfqnmsAbzqxjYtWZ'),
-          false);
     });
 
     test('group call participants count', () {
@@ -3310,7 +1566,6 @@
       }
     });
 
->>>>>>> db49f1e1
     test('logout', () async {
       await matrix.logout();
     });
